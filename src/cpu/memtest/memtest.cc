/*
 * Copyright (c) 2002-2005 The Regents of The University of Michigan
 * All rights reserved.
 *
 * Redistribution and use in source and binary forms, with or without
 * modification, are permitted provided that the following conditions are
 * met: redistributions of source code must retain the above copyright
 * notice, this list of conditions and the following disclaimer;
 * redistributions in binary form must reproduce the above copyright
 * notice, this list of conditions and the following disclaimer in the
 * documentation and/or other materials provided with the distribution;
 * neither the name of the copyright holders nor the names of its
 * contributors may be used to endorse or promote products derived from
 * this software without specific prior written permission.
 *
 * THIS SOFTWARE IS PROVIDED BY THE COPYRIGHT HOLDERS AND CONTRIBUTORS
 * "AS IS" AND ANY EXPRESS OR IMPLIED WARRANTIES, INCLUDING, BUT NOT
 * LIMITED TO, THE IMPLIED WARRANTIES OF MERCHANTABILITY AND FITNESS FOR
 * A PARTICULAR PURPOSE ARE DISCLAIMED. IN NO EVENT SHALL THE COPYRIGHT
 * OWNER OR CONTRIBUTORS BE LIABLE FOR ANY DIRECT, INDIRECT, INCIDENTAL,
 * SPECIAL, EXEMPLARY, OR CONSEQUENTIAL DAMAGES (INCLUDING, BUT NOT
 * LIMITED TO, PROCUREMENT OF SUBSTITUTE GOODS OR SERVICES; LOSS OF USE,
 * DATA, OR PROFITS; OR BUSINESS INTERRUPTION) HOWEVER CAUSED AND ON ANY
 * THEORY OF LIABILITY, WHETHER IN CONTRACT, STRICT LIABILITY, OR TORT
 * (INCLUDING NEGLIGENCE OR OTHERWISE) ARISING IN ANY WAY OUT OF THE USE
 * OF THIS SOFTWARE, EVEN IF ADVISED OF THE POSSIBILITY OF SUCH DAMAGE.
 *
 * Authors: Erik Hallnor
 *          Steve Reinhardt
 */

// FIX ME: make trackBlkAddr use blocksize from actual cache, not hard coded

#include <iomanip>
#include <set>
#include <string>
#include <vector>

#include "base/misc.hh"
#include "base/statistics.hh"
//#include "cpu/simple_thread.hh"
#include "cpu/memtest/memtest.hh"
//#include "mem/cache/base_cache.hh"
<<<<<<< HEAD
#include "mem/physical.hh"
=======
//#include "mem/physical.hh"
>>>>>>> 5448517d
#include "sim/builder.hh"
#include "sim/sim_events.hh"
#include "sim/stats.hh"
#include "mem/packet.hh"
#include "mem/request.hh"
#include "mem/port.hh"
#include "mem/mem_object.hh"

using namespace std;

int TESTER_ALLOCATOR=0;

bool
MemTest::CpuPort::recvTiming(Packet *pkt)
{
    memtest->completeRequest(pkt);
    return true;
}

Tick
MemTest::CpuPort::recvAtomic(Packet *pkt)
{
    panic("MemTest doesn't expect recvAtomic callback!");
    return curTick;
}

void
MemTest::CpuPort::recvFunctional(Packet *pkt)
{
<<<<<<< HEAD
    memtest->completeRequest(pkt);
=======
    //Do nothing if we see one come through
    return;
>>>>>>> 5448517d
}

void
MemTest::CpuPort::recvStatusChange(Status status)
{
    if (status == RangeChange)
        return;

    panic("MemTest doesn't expect recvStatusChange callback!");
}

void
MemTest::CpuPort::recvRetry()
{
    memtest->doRetry();
}

<<<<<<< HEAD

MemTest::MemTest(const string &name,
//		 MemInterface *_cache_interface,
                 PhysicalMemory *main_mem,
                 PhysicalMemory *check_mem,
=======
MemTest::MemTest(const string &name,
//		 MemInterface *_cache_interface,
//		 PhysicalMemory *main_mem,
//		 PhysicalMemory *check_mem,
>>>>>>> 5448517d
                 unsigned _memorySize,
                 unsigned _percentReads,
//		 unsigned _percentCopies,
                 unsigned _percentUncacheable,
                 unsigned _progressInterval,
                 unsigned _percentSourceUnaligned,
                 unsigned _percentDestUnaligned,
                 Addr _traceAddr,
                 Counter _max_loads)
    : MemObject(name),
      tickEvent(this),
<<<<<<< HEAD
      cachePort("dcache", this),
      retryPkt(NULL),
      mainMem(main_mem),
      checkMem(check_mem),
=======
      cachePort("test", this),
      funcPort("functional", this),
      retryPkt(NULL),
//      mainMem(main_mem),
//      checkMem(check_mem),
>>>>>>> 5448517d
      size(_memorySize),
      percentReads(_percentReads),
//      percentCopies(_percentCopies),
      percentUncacheable(_percentUncacheable),
      progressInterval(_progressInterval),
      nextProgressMessage(_progressInterval),
      percentSourceUnaligned(_percentSourceUnaligned),
      percentDestUnaligned(percentDestUnaligned),
      maxLoads(_max_loads)
{
    vector<string> cmd;
    cmd.push_back("/bin/ls");
    vector<string> null_vec;
<<<<<<< HEAD
    thread = new SimpleThread(NULL, 0, NULL, 0, mainMem);
=======
    //  thread = new SimpleThread(NULL, 0, NULL, 0, mainMem);
>>>>>>> 5448517d
    curTick = 0;

    // Needs to be masked off once we know the block size.
    traceBlockAddr = _traceAddr;
    baseAddr1 = 0x100000;
    baseAddr2 = 0x400000;
    uncacheAddr = 0x800000;
<<<<<<< HEAD

    // set up counters
    noResponseCycles = 0;
    numReads = 0;
    tickEvent.schedule(0);

    id = TESTER_ALLOCATOR++;
}

Port *
MemTest::getPort(const std::string &if_name, int idx)
{
    // ***** NOTE TO RON: I'm not sure what it should do if these get ports
    // are called on it.
    if (if_name == "dcache_port")
        return &cachePort;
    else if (if_name == "icache_port")
        return &cachePort;
    else
        panic("No Such Port\n");
}

void
MemTest::init()
{
    // By the time init() is called, the ports should be hooked up.
    blockSize = cachePort.peerBlockSize();
    blockAddrMask = blockSize - 1;
    traceBlockAddr = blockAddr(traceBlockAddr);

    //setup data storage with interesting values
    uint8_t *data1 = new uint8_t[size];
    uint8_t *data2 = new uint8_t[size];
    uint8_t *data3 = new uint8_t[size];
    memset(data1, 1, size);
    memset(data2, 2, size);
    memset(data3, 3, size);

    // set up intial memory contents here
    // ***** NOTE FOR RON: I'm not sure how to setup initial memory
    // contents. - Kevin
/*
    mainMem->prot_write(baseAddr1, data1, size);
    checkMem->prot_write(baseAddr1, data1, size);
    mainMem->prot_write(baseAddr2, data2, size);
    checkMem->prot_write(baseAddr2, data2, size);
    mainMem->prot_write(uncacheAddr, data3, size);
    checkMem->prot_write(uncacheAddr, data3, size);
*/

    delete [] data1;
    delete [] data2;
    delete [] data3;
=======

    // set up counters
    noResponseCycles = 0;
    numReads = 0;
    tickEvent.schedule(0);

    id = TESTER_ALLOCATOR++;
    if (TESTER_ALLOCATOR > 8)
        panic("False sharing memtester only allows up to 8 testers");

    accessRetry = false;
}

Port *
MemTest::getPort(const std::string &if_name, int idx)
{
    if (if_name == "functional")
        return &funcPort;
    else if (if_name == "test")
        return &cachePort;
    else
        panic("No Such Port\n");
}

void
MemTest::init()
{
    // By the time init() is called, the ports should be hooked up.
    blockSize = cachePort.peerBlockSize();
    blockAddrMask = blockSize - 1;
    traceBlockAddr = blockAddr(traceBlockAddr);

    // set up intial memory contents here

    cachePort.memsetBlob(baseAddr1, 1, size);
    funcPort.memsetBlob(baseAddr1, 1, size);
    cachePort.memsetBlob(baseAddr2, 2, size);
    funcPort.memsetBlob(baseAddr2, 2, size);
    cachePort.memsetBlob(uncacheAddr, 3, size);
    funcPort.memsetBlob(uncacheAddr, 3, size);
>>>>>>> 5448517d
}

static void
printData(ostream &os, uint8_t *data, int nbytes)
{
    os << hex << setfill('0');
    // assume little-endian: print bytes from highest address to lowest
    for (uint8_t *dp = data + nbytes - 1; dp >= data; --dp) {
        os << setw(2) << (unsigned)*dp;
    }
    os << dec;
}

void
MemTest::completeRequest(Packet *pkt)
{
    MemTestSenderState *state =
        dynamic_cast<MemTestSenderState *>(pkt->senderState);

    uint8_t *data = state->data;
    uint8_t *pkt_data = pkt->getPtr<uint8_t>();
    Request *req = pkt->req;

    //Remove the address from the list of outstanding
    std::set<unsigned>::iterator removeAddr = outstandingAddrs.find(req->getPaddr());
    assert(removeAddr != outstandingAddrs.end());
    outstandingAddrs.erase(removeAddr);

    switch (pkt->cmd) {
<<<<<<< HEAD
      case Packet::ReadReq:
=======
      case Packet::ReadResp:
>>>>>>> 5448517d

        if (memcmp(pkt_data, data, pkt->getSize()) != 0) {
            cerr << name() << ": on read of 0x" << hex << req->getPaddr()
                 << " (0x" << hex << blockAddr(req->getPaddr()) << ")"
                 << "@ cycle " << dec << curTick
                 << ", cache returns 0x";
            printData(cerr, pkt_data, pkt->getSize());
            cerr << ", expected 0x";
            printData(cerr, data, pkt->getSize());
            cerr << endl;
            fatal("");
        }

        numReads++;
        numReadsStat++;

        if (numReads == nextProgressMessage) {
            ccprintf(cerr, "%s: completed %d read accesses @%d\n",
                     name(), numReads, curTick);
            nextProgressMessage += progressInterval;
        }

        if (numReads >= maxLoads)
            exitSimLoop("Maximum number of loads reached!");
        break;

<<<<<<< HEAD
      case Packet::WriteReq:
=======
      case Packet::WriteResp:
>>>>>>> 5448517d
        numWritesStat++;
        break;
/*
      case Copy:
        //Also remove dest from outstanding list
        removeAddr = outstandingAddrs.find(req->dest);
        assert(removeAddr != outstandingAddrs.end());
        outstandingAddrs.erase(removeAddr);
        numCopiesStat++;
        break;
*/
      default:
        panic("invalid command");
    }

    if (blockAddr(req->getPaddr()) == traceBlockAddr) {
        cerr << name() << ": completed "
             << (pkt->isWrite() ? "write" : "read")
             << " access of "
             << dec << pkt->getSize() << " bytes at address 0x"
             << hex << req->getPaddr()
             << " (0x" << hex << blockAddr(req->getPaddr()) << ")"
             << ", value = 0x";
        printData(cerr, pkt_data, pkt->getSize());
        cerr << " @ cycle " << dec << curTick;

        cerr << endl;
    }

    noResponseCycles = 0;
    delete state;
    delete [] data;
    delete pkt->req;
    delete pkt;
}

void
MemTest::regStats()
{
    using namespace Stats;

    numReadsStat
        .name(name() + ".num_reads")
        .desc("number of read accesses completed")
        ;

    numWritesStat
        .name(name() + ".num_writes")
        .desc("number of write accesses completed")
        ;

    numCopiesStat
        .name(name() + ".num_copies")
        .desc("number of copy accesses completed")
        ;
}

void
MemTest::tick()
{
    if (!tickEvent.scheduled())
        tickEvent.schedule(curTick + cycles(1));

    if (++noResponseCycles >= 500000) {
        cerr << name() << ": deadlocked at cycle " << curTick << endl;
        fatal("");
    }

    if (accessRetry) {
        return;
    }

    //make new request
    unsigned cmd = random() % 100;
    unsigned offset = random() % size;
    unsigned base = random() % 2;
    uint64_t data = random();
    unsigned access_size = random() % 4;
    unsigned cacheable = random() % 100;

    //If we aren't doing copies, use id as offset, and do a false sharing
    //mem tester
<<<<<<< HEAD
    // ***** NOTE FOR RON: We're not doing copies, but I'm not sure if this
    // code should be used.
/*
    if (percentCopies == 0) {
        //We can eliminate the lower bits of the offset, and then use the id
        //to offset within the blks
        offset &= ~63; //Not the low order bits
        offset += id;
        access_size = 0;
    }
*/

    Request *req = new Request();
    uint32_t flags = req->getFlags();
=======
    //We can eliminate the lower bits of the offset, and then use the id
    //to offset within the blks
    offset &= ~63; //Not the low order bits
    offset += id;
    access_size = 0;

    Request *req = new Request();
    uint32_t flags = 0;
>>>>>>> 5448517d
    Addr paddr;

    if (cacheable < percentUncacheable) {
        flags |= UNCACHEABLE;
        paddr = uncacheAddr + offset;
    } else {
        paddr = ((base) ? baseAddr1 : baseAddr2) + offset;
    }
    //bool probe = (random() % 2 == 1) && !req->isUncacheable();
    bool probe = false;

    paddr &= ~((1 << access_size) - 1);
    req->setPhys(paddr, 1 << access_size, flags);
<<<<<<< HEAD
=======
    req->setThreadContext(id,0);
>>>>>>> 5448517d

    uint8_t *result = new uint8_t[8];

    if (cmd < percentReads) {
        // read

        //For now we only allow one outstanding request per addreess per tester
        //This means we assume CPU does write forwarding to reads that alias something
        //in the cpu store buffer.
        if (outstandingAddrs.find(paddr) != outstandingAddrs.end()) return;
        else outstandingAddrs.insert(paddr);

        // ***** NOTE FOR RON: I'm not sure how to access checkMem. - Kevin
<<<<<<< HEAD
//	checkMem->access(Read, req->getPaddr(), result, req->size);
=======
        funcPort.readBlob(req->getPaddr(), result, req->getSize());

>>>>>>> 5448517d
        if (blockAddr(paddr) == traceBlockAddr) {
            cerr << name()
                 << ": initiating read "
                 << ((probe) ? "probe of " : "access of ")
                 << dec << req->getSize() << " bytes from addr 0x"
                 << hex << paddr
                 << " (0x" << hex << blockAddr(paddr) << ")"
                 << " at cycle "
                 << dec << curTick << endl;
        }

        Packet *pkt = new Packet(req, Packet::ReadReq, Packet::Broadcast);
        pkt->dataDynamicArray(new uint8_t[req->getSize()]);
        MemTestSenderState *state = new MemTestSenderState(result);
        pkt->senderState = state;

        if (probe) {
<<<<<<< HEAD
            // ***** NOTE FOR RON: Send functional access?  It used to
            // be a probeAndUpdate access. - Kevin
            cachePort.sendFunctional(pkt);
//	    completeRequest(pkt, result);
=======
            cachePort.sendFunctional(pkt);
            completeRequest(pkt);
>>>>>>> 5448517d
        } else {
//	    req->completionEvent = new MemCompleteEvent(req, result, this);
            if (!cachePort.sendTiming(pkt)) {
                accessRetry = true;
                retryPkt = pkt;
            }
        }
    } else {
        // write

        //For now we only allow one outstanding request per addreess per tester
        //This means we assume CPU does write forwarding to reads that alias something
        //in the cpu store buffer.
        if (outstandingAddrs.find(paddr) != outstandingAddrs.end()) return;
        else outstandingAddrs.insert(paddr);

<<<<<<< HEAD
        // ***** NOTE FOR RON: Not sure how to access memory.
//	checkMem->access(Write, req->paddr, req->data, req->size);
=======
>>>>>>> 5448517d
/*
        if (blockAddr(req->getPaddr()) == traceBlockAddr) {
            cerr << name() << ": initiating write "
                 << ((probe)?"probe of ":"access of ")
                 << dec << req->getSize() << " bytes (value = 0x";
            printData(cerr, data_pkt->getPtr(), req->getSize());
            cerr << ") to addr 0x"
                 << hex << req->getPaddr()
                 << " (0x" << hex << blockAddr(req->getPaddr()) << ")"
                 << " at cycle "
                 << dec << curTick << endl;
        }
*/
        Packet *pkt = new Packet(req, Packet::WriteReq, Packet::Broadcast);
        uint8_t *pkt_data = new uint8_t[req->getSize()];
        pkt->dataDynamicArray(pkt_data);
        memcpy(pkt_data, &data, req->getSize());
        MemTestSenderState *state = new MemTestSenderState(result);
        pkt->senderState = state;

<<<<<<< HEAD
        if (probe) {
            // ***** NOTE FOR RON: Send functional access?  It used to
            // be a probe access. - Kevin
=======
        funcPort.writeBlob(req->getPaddr(), pkt_data, req->getSize());

        if (probe) {
>>>>>>> 5448517d
            cachePort.sendFunctional(pkt);
//	    completeRequest(req, NULL);
        } else {
//	    req->completionEvent = new MemCompleteEvent(req, NULL, this);
            if (!cachePort.sendTiming(pkt)) {
                accessRetry = true;
                retryPkt = pkt;
            }
        }
    }
/*    else {
        // copy
        unsigned source_align = random() % 100;
        unsigned dest_align = random() % 100;
        unsigned offset2 = random() % size;

        Addr source = ((base) ? baseAddr1 : baseAddr2) + offset;
        Addr dest = ((base) ? baseAddr2 : baseAddr1) + offset2;
        if (outstandingAddrs.find(source) != outstandingAddrs.end()) return;
        else outstandingAddrs.insert(source);
        if (outstandingAddrs.find(dest) != outstandingAddrs.end()) return;
        else outstandingAddrs.insert(dest);

        if (source_align >= percentSourceUnaligned) {
            source = blockAddr(source);
        }
        if (dest_align >= percentDestUnaligned) {
            dest = blockAddr(dest);
        }
        req->cmd = Copy;
        req->flags &= ~UNCACHEABLE;
        req->paddr = source;
        req->dest = dest;
        delete [] req->data;
        req->data = new uint8_t[blockSize];
        req->size = blockSize;
        if (source == traceBlockAddr || dest == traceBlockAddr) {
            cerr << name()
                 << ": initiating copy of "
                 << dec << req->size << " bytes from addr 0x"
                 << hex << source
                 << " (0x" << hex << blockAddr(source) << ")"
                 << " to addr 0x"
                 << hex << dest
                 << " (0x" << hex << blockAddr(dest) << ")"
                 << " at cycle "
                 << dec << curTick << endl;
        }*
        cacheInterface->access(req);
        uint8_t result[blockSize];
        checkMem->access(Read, source, &result, blockSize);
        checkMem->access(Write, dest, &result, blockSize);
    }
*/
}

void
MemTest::doRetry()
{
    if (cachePort.sendTiming(retryPkt)) {
        accessRetry = false;
        retryPkt = NULL;
    }
}

BEGIN_DECLARE_SIM_OBJECT_PARAMS(MemTest)

//    SimObjectParam<BaseCache *> cache;
<<<<<<< HEAD
    SimObjectParam<PhysicalMemory *> main_mem;
    SimObjectParam<PhysicalMemory *> check_mem;
=======
//    SimObjectParam<PhysicalMemory *> main_mem;
//    SimObjectParam<PhysicalMemory *> check_mem;
>>>>>>> 5448517d
    Param<unsigned> memory_size;
    Param<unsigned> percent_reads;
//    Param<unsigned> percent_copies;
    Param<unsigned> percent_uncacheable;
    Param<unsigned> progress_interval;
    Param<unsigned> percent_source_unaligned;
    Param<unsigned> percent_dest_unaligned;
    Param<Addr> trace_addr;
    Param<Counter> max_loads;

END_DECLARE_SIM_OBJECT_PARAMS(MemTest)


BEGIN_INIT_SIM_OBJECT_PARAMS(MemTest)

//    INIT_PARAM(cache, "L1 cache"),
<<<<<<< HEAD
    INIT_PARAM(main_mem, "hierarchical memory"),
    INIT_PARAM(check_mem, "check memory"),
=======
//    INIT_PARAM(main_mem, "hierarchical memory"),
//    INIT_PARAM(check_mem, "check memory"),
>>>>>>> 5448517d
    INIT_PARAM(memory_size, "memory size"),
    INIT_PARAM(percent_reads, "target read percentage"),
//    INIT_PARAM(percent_copies, "target copy percentage"),
    INIT_PARAM(percent_uncacheable, "target uncacheable percentage"),
    INIT_PARAM(progress_interval, "progress report interval (in accesses)"),
    INIT_PARAM(percent_source_unaligned,
               "percent of copy source address that are unaligned"),
    INIT_PARAM(percent_dest_unaligned,
               "percent of copy dest address that are unaligned"),
    INIT_PARAM(trace_addr, "address to trace"),
    INIT_PARAM(max_loads, "terminate when we have reached this load count")

END_INIT_SIM_OBJECT_PARAMS(MemTest)


CREATE_SIM_OBJECT(MemTest)
{
<<<<<<< HEAD
    return new MemTest(getInstanceName(), /*cache->getInterface(),*/ main_mem,
                       check_mem, memory_size, percent_reads, /*percent_copies,*/
=======
    return new MemTest(getInstanceName(), /*cache->getInterface(),*/ /*main_mem,*/
                       /*check_mem,*/ memory_size, percent_reads, /*percent_copies,*/
>>>>>>> 5448517d
                       percent_uncacheable, progress_interval,
                       percent_source_unaligned, percent_dest_unaligned,
                       trace_addr, max_loads);
}

REGISTER_SIM_OBJECT("MemTest", MemTest)<|MERGE_RESOLUTION|>--- conflicted
+++ resolved
@@ -41,11 +41,7 @@
 //#include "cpu/simple_thread.hh"
 #include "cpu/memtest/memtest.hh"
 //#include "mem/cache/base_cache.hh"
-<<<<<<< HEAD
-#include "mem/physical.hh"
-=======
 //#include "mem/physical.hh"
->>>>>>> 5448517d
 #include "sim/builder.hh"
 #include "sim/sim_events.hh"
 #include "sim/stats.hh"
@@ -75,12 +71,8 @@
 void
 MemTest::CpuPort::recvFunctional(Packet *pkt)
 {
-<<<<<<< HEAD
-    memtest->completeRequest(pkt);
-=======
     //Do nothing if we see one come through
     return;
->>>>>>> 5448517d
 }
 
 void
@@ -98,18 +90,10 @@
     memtest->doRetry();
 }
 
-<<<<<<< HEAD
-
-MemTest::MemTest(const string &name,
-//		 MemInterface *_cache_interface,
-                 PhysicalMemory *main_mem,
-                 PhysicalMemory *check_mem,
-=======
 MemTest::MemTest(const string &name,
 //		 MemInterface *_cache_interface,
 //		 PhysicalMemory *main_mem,
 //		 PhysicalMemory *check_mem,
->>>>>>> 5448517d
                  unsigned _memorySize,
                  unsigned _percentReads,
 //		 unsigned _percentCopies,
@@ -121,18 +105,11 @@
                  Counter _max_loads)
     : MemObject(name),
       tickEvent(this),
-<<<<<<< HEAD
-      cachePort("dcache", this),
-      retryPkt(NULL),
-      mainMem(main_mem),
-      checkMem(check_mem),
-=======
       cachePort("test", this),
       funcPort("functional", this),
       retryPkt(NULL),
 //      mainMem(main_mem),
 //      checkMem(check_mem),
->>>>>>> 5448517d
       size(_memorySize),
       percentReads(_percentReads),
 //      percentCopies(_percentCopies),
@@ -146,11 +123,7 @@
     vector<string> cmd;
     cmd.push_back("/bin/ls");
     vector<string> null_vec;
-<<<<<<< HEAD
-    thread = new SimpleThread(NULL, 0, NULL, 0, mainMem);
-=======
     //  thread = new SimpleThread(NULL, 0, NULL, 0, mainMem);
->>>>>>> 5448517d
     curTick = 0;
 
     // Needs to be masked off once we know the block size.
@@ -158,61 +131,6 @@
     baseAddr1 = 0x100000;
     baseAddr2 = 0x400000;
     uncacheAddr = 0x800000;
-<<<<<<< HEAD
-
-    // set up counters
-    noResponseCycles = 0;
-    numReads = 0;
-    tickEvent.schedule(0);
-
-    id = TESTER_ALLOCATOR++;
-}
-
-Port *
-MemTest::getPort(const std::string &if_name, int idx)
-{
-    // ***** NOTE TO RON: I'm not sure what it should do if these get ports
-    // are called on it.
-    if (if_name == "dcache_port")
-        return &cachePort;
-    else if (if_name == "icache_port")
-        return &cachePort;
-    else
-        panic("No Such Port\n");
-}
-
-void
-MemTest::init()
-{
-    // By the time init() is called, the ports should be hooked up.
-    blockSize = cachePort.peerBlockSize();
-    blockAddrMask = blockSize - 1;
-    traceBlockAddr = blockAddr(traceBlockAddr);
-
-    //setup data storage with interesting values
-    uint8_t *data1 = new uint8_t[size];
-    uint8_t *data2 = new uint8_t[size];
-    uint8_t *data3 = new uint8_t[size];
-    memset(data1, 1, size);
-    memset(data2, 2, size);
-    memset(data3, 3, size);
-
-    // set up intial memory contents here
-    // ***** NOTE FOR RON: I'm not sure how to setup initial memory
-    // contents. - Kevin
-/*
-    mainMem->prot_write(baseAddr1, data1, size);
-    checkMem->prot_write(baseAddr1, data1, size);
-    mainMem->prot_write(baseAddr2, data2, size);
-    checkMem->prot_write(baseAddr2, data2, size);
-    mainMem->prot_write(uncacheAddr, data3, size);
-    checkMem->prot_write(uncacheAddr, data3, size);
-*/
-
-    delete [] data1;
-    delete [] data2;
-    delete [] data3;
-=======
 
     // set up counters
     noResponseCycles = 0;
@@ -253,7 +171,6 @@
     funcPort.memsetBlob(baseAddr2, 2, size);
     cachePort.memsetBlob(uncacheAddr, 3, size);
     funcPort.memsetBlob(uncacheAddr, 3, size);
->>>>>>> 5448517d
 }
 
 static void
@@ -283,11 +200,7 @@
     outstandingAddrs.erase(removeAddr);
 
     switch (pkt->cmd) {
-<<<<<<< HEAD
-      case Packet::ReadReq:
-=======
       case Packet::ReadResp:
->>>>>>> 5448517d
 
         if (memcmp(pkt_data, data, pkt->getSize()) != 0) {
             cerr << name() << ": on read of 0x" << hex << req->getPaddr()
@@ -314,11 +227,7 @@
             exitSimLoop("Maximum number of loads reached!");
         break;
 
-<<<<<<< HEAD
-      case Packet::WriteReq:
-=======
       case Packet::WriteResp:
->>>>>>> 5448517d
         numWritesStat++;
         break;
 /*
@@ -401,22 +310,6 @@
 
     //If we aren't doing copies, use id as offset, and do a false sharing
     //mem tester
-<<<<<<< HEAD
-    // ***** NOTE FOR RON: We're not doing copies, but I'm not sure if this
-    // code should be used.
-/*
-    if (percentCopies == 0) {
-        //We can eliminate the lower bits of the offset, and then use the id
-        //to offset within the blks
-        offset &= ~63; //Not the low order bits
-        offset += id;
-        access_size = 0;
-    }
-*/
-
-    Request *req = new Request();
-    uint32_t flags = req->getFlags();
-=======
     //We can eliminate the lower bits of the offset, and then use the id
     //to offset within the blks
     offset &= ~63; //Not the low order bits
@@ -425,7 +318,6 @@
 
     Request *req = new Request();
     uint32_t flags = 0;
->>>>>>> 5448517d
     Addr paddr;
 
     if (cacheable < percentUncacheable) {
@@ -439,10 +331,7 @@
 
     paddr &= ~((1 << access_size) - 1);
     req->setPhys(paddr, 1 << access_size, flags);
-<<<<<<< HEAD
-=======
     req->setThreadContext(id,0);
->>>>>>> 5448517d
 
     uint8_t *result = new uint8_t[8];
 
@@ -456,12 +345,8 @@
         else outstandingAddrs.insert(paddr);
 
         // ***** NOTE FOR RON: I'm not sure how to access checkMem. - Kevin
-<<<<<<< HEAD
-//	checkMem->access(Read, req->getPaddr(), result, req->size);
-=======
         funcPort.readBlob(req->getPaddr(), result, req->getSize());
 
->>>>>>> 5448517d
         if (blockAddr(paddr) == traceBlockAddr) {
             cerr << name()
                  << ": initiating read "
@@ -479,15 +364,8 @@
         pkt->senderState = state;
 
         if (probe) {
-<<<<<<< HEAD
-            // ***** NOTE FOR RON: Send functional access?  It used to
-            // be a probeAndUpdate access. - Kevin
-            cachePort.sendFunctional(pkt);
-//	    completeRequest(pkt, result);
-=======
             cachePort.sendFunctional(pkt);
             completeRequest(pkt);
->>>>>>> 5448517d
         } else {
 //	    req->completionEvent = new MemCompleteEvent(req, result, this);
             if (!cachePort.sendTiming(pkt)) {
@@ -504,11 +382,6 @@
         if (outstandingAddrs.find(paddr) != outstandingAddrs.end()) return;
         else outstandingAddrs.insert(paddr);
 
-<<<<<<< HEAD
-        // ***** NOTE FOR RON: Not sure how to access memory.
-//	checkMem->access(Write, req->paddr, req->data, req->size);
-=======
->>>>>>> 5448517d
 /*
         if (blockAddr(req->getPaddr()) == traceBlockAddr) {
             cerr << name() << ": initiating write "
@@ -529,15 +402,9 @@
         MemTestSenderState *state = new MemTestSenderState(result);
         pkt->senderState = state;
 
-<<<<<<< HEAD
+        funcPort.writeBlob(req->getPaddr(), pkt_data, req->getSize());
+
         if (probe) {
-            // ***** NOTE FOR RON: Send functional access?  It used to
-            // be a probe access. - Kevin
-=======
-        funcPort.writeBlob(req->getPaddr(), pkt_data, req->getSize());
-
-        if (probe) {
->>>>>>> 5448517d
             cachePort.sendFunctional(pkt);
 //	    completeRequest(req, NULL);
         } else {
@@ -606,13 +473,8 @@
 BEGIN_DECLARE_SIM_OBJECT_PARAMS(MemTest)
 
 //    SimObjectParam<BaseCache *> cache;
-<<<<<<< HEAD
-    SimObjectParam<PhysicalMemory *> main_mem;
-    SimObjectParam<PhysicalMemory *> check_mem;
-=======
 //    SimObjectParam<PhysicalMemory *> main_mem;
 //    SimObjectParam<PhysicalMemory *> check_mem;
->>>>>>> 5448517d
     Param<unsigned> memory_size;
     Param<unsigned> percent_reads;
 //    Param<unsigned> percent_copies;
@@ -629,13 +491,8 @@
 BEGIN_INIT_SIM_OBJECT_PARAMS(MemTest)
 
 //    INIT_PARAM(cache, "L1 cache"),
-<<<<<<< HEAD
-    INIT_PARAM(main_mem, "hierarchical memory"),
-    INIT_PARAM(check_mem, "check memory"),
-=======
 //    INIT_PARAM(main_mem, "hierarchical memory"),
 //    INIT_PARAM(check_mem, "check memory"),
->>>>>>> 5448517d
     INIT_PARAM(memory_size, "memory size"),
     INIT_PARAM(percent_reads, "target read percentage"),
 //    INIT_PARAM(percent_copies, "target copy percentage"),
@@ -653,13 +510,8 @@
 
 CREATE_SIM_OBJECT(MemTest)
 {
-<<<<<<< HEAD
-    return new MemTest(getInstanceName(), /*cache->getInterface(),*/ main_mem,
-                       check_mem, memory_size, percent_reads, /*percent_copies,*/
-=======
     return new MemTest(getInstanceName(), /*cache->getInterface(),*/ /*main_mem,*/
                        /*check_mem,*/ memory_size, percent_reads, /*percent_copies,*/
->>>>>>> 5448517d
                        percent_uncacheable, progress_interval,
                        percent_source_unaligned, percent_dest_unaligned,
                        trace_addr, max_loads);
