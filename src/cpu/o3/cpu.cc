/*
 * Copyright (c) 2004-2006 The Regents of The University of Michigan
 * All rights reserved.
 *
 * Redistribution and use in source and binary forms, with or without
 * modification, are permitted provided that the following conditions are
 * met: redistributions of source code must retain the above copyright
 * notice, this list of conditions and the following disclaimer;
 * redistributions in binary form must reproduce the above copyright
 * notice, this list of conditions and the following disclaimer in the
 * documentation and/or other materials provided with the distribution;
 * neither the name of the copyright holders nor the names of its
 * contributors may be used to endorse or promote products derived from
 * this software without specific prior written permission.
 *
 * THIS SOFTWARE IS PROVIDED BY THE COPYRIGHT HOLDERS AND CONTRIBUTORS
 * "AS IS" AND ANY EXPRESS OR IMPLIED WARRANTIES, INCLUDING, BUT NOT
 * LIMITED TO, THE IMPLIED WARRANTIES OF MERCHANTABILITY AND FITNESS FOR
 * A PARTICULAR PURPOSE ARE DISCLAIMED. IN NO EVENT SHALL THE COPYRIGHT
 * OWNER OR CONTRIBUTORS BE LIABLE FOR ANY DIRECT, INDIRECT, INCIDENTAL,
 * SPECIAL, EXEMPLARY, OR CONSEQUENTIAL DAMAGES (INCLUDING, BUT NOT
 * LIMITED TO, PROCUREMENT OF SUBSTITUTE GOODS OR SERVICES; LOSS OF USE,
 * DATA, OR PROFITS; OR BUSINESS INTERRUPTION) HOWEVER CAUSED AND ON ANY
 * THEORY OF LIABILITY, WHETHER IN CONTRACT, STRICT LIABILITY, OR TORT
 * (INCLUDING NEGLIGENCE OR OTHERWISE) ARISING IN ANY WAY OUT OF THE USE
 * OF THIS SOFTWARE, EVEN IF ADVISED OF THE POSSIBILITY OF SUCH DAMAGE.
 *
 * Authors: Kevin Lim
 *          Korey Sewell
 */

#include "config/full_system.hh"
#include "config/use_checker.hh"

#if FULL_SYSTEM
#include "cpu/quiesce_event.hh"
#include "sim/system.hh"
#else
#include "sim/process.hh"
#endif

#include "cpu/activity.hh"
#include "cpu/simple_thread.hh"
#include "cpu/thread_context.hh"
#include "cpu/o3/isa_specific.hh"
#include "cpu/o3/cpu.hh"

#include "sim/core.hh"
#include "sim/stat_control.hh"

#if USE_CHECKER
#include "cpu/checker/cpu.hh"
#endif

using namespace std;
using namespace TheISA;

BaseO3CPU::BaseO3CPU(Params *params)
    : BaseCPU(params), cpu_id(0)
{
}

void
BaseO3CPU::regStats()
{
    BaseCPU::regStats();
}

template <class Impl>
FullO3CPU<Impl>::TickEvent::TickEvent(FullO3CPU<Impl> *c)
    : Event(&mainEventQueue, CPU_Tick_Pri), cpu(c)
{
}

template <class Impl>
void
FullO3CPU<Impl>::TickEvent::process()
{
    cpu->tick();
}

template <class Impl>
const char *
FullO3CPU<Impl>::TickEvent::description()
{
    return "FullO3CPU tick event";
}

template <class Impl>
FullO3CPU<Impl>::ActivateThreadEvent::ActivateThreadEvent()
    : Event(&mainEventQueue, CPU_Switch_Pri)
{
}

template <class Impl>
void
FullO3CPU<Impl>::ActivateThreadEvent::init(int thread_num,
                                           FullO3CPU<Impl> *thread_cpu)
{
    tid = thread_num;
    cpu = thread_cpu;
}

template <class Impl>
void
FullO3CPU<Impl>::ActivateThreadEvent::process()
{
    cpu->activateThread(tid);
}

template <class Impl>
const char *
FullO3CPU<Impl>::ActivateThreadEvent::description()
{
    return "FullO3CPU \"Activate Thread\" event";
}

template <class Impl>
FullO3CPU<Impl>::DeallocateContextEvent::DeallocateContextEvent()
    : Event(&mainEventQueue, CPU_Tick_Pri), tid(0), remove(false), cpu(NULL)
{
}

template <class Impl>
void
FullO3CPU<Impl>::DeallocateContextEvent::init(int thread_num,
                                              FullO3CPU<Impl> *thread_cpu)
{
    tid = thread_num;
    cpu = thread_cpu;
    remove = false;
}

template <class Impl>
void
FullO3CPU<Impl>::DeallocateContextEvent::process()
{
    cpu->deactivateThread(tid);
    if (remove)
        cpu->removeThread(tid);
}

template <class Impl>
const char *
FullO3CPU<Impl>::DeallocateContextEvent::description()
{
    return "FullO3CPU \"Deallocate Context\" event";
}

template <class Impl>
FullO3CPU<Impl>::FullO3CPU(Params *params)
    : BaseO3CPU(params),
#if FULL_SYSTEM
      itb(params->itb),
      dtb(params->dtb),
#endif
      tickEvent(this),
      removeInstsThisCycle(false),
      fetch(params),
      decode(params),
      rename(params),
      iew(params),
      commit(params),

      regFile(params->numPhysIntRegs, params->numPhysFloatRegs),

      freeList(params->numberOfThreads,
               TheISA::NumIntRegs, params->numPhysIntRegs,
               TheISA::NumFloatRegs, params->numPhysFloatRegs),

      rob(params->numROBEntries, params->squashWidth,
          params->smtROBPolicy, params->smtROBThreshold,
          params->numberOfThreads),

      scoreboard(params->numberOfThreads,
                 TheISA::NumIntRegs, params->numPhysIntRegs,
                 TheISA::NumFloatRegs, params->numPhysFloatRegs,
                 TheISA::NumMiscRegs * number_of_threads,
                 TheISA::ZeroReg),

      timeBuffer(params->backComSize, params->forwardComSize),
      fetchQueue(params->backComSize, params->forwardComSize),
      decodeQueue(params->backComSize, params->forwardComSize),
      renameQueue(params->backComSize, params->forwardComSize),
      iewQueue(params->backComSize, params->forwardComSize),
      activityRec(NumStages,
                  params->backComSize + params->forwardComSize,
                  params->activity),

      globalSeqNum(1),
#if FULL_SYSTEM
      system(params->system),
      physmem(system->physmem),
#endif // FULL_SYSTEM
      drainCount(0),
      deferRegistration(params->deferRegistration),
      numThreads(number_of_threads)
{
    if (!deferRegistration) {
        _status = Running;
    } else {
        _status = Idle;
    }

    checker = NULL;

    if (params->checker) {
#if USE_CHECKER
        BaseCPU *temp_checker = params->checker;
        checker = dynamic_cast<Checker<DynInstPtr> *>(temp_checker);
#if FULL_SYSTEM
        checker->setSystem(params->system);
#endif
#else
        panic("Checker enabled but not compiled in!");
#endif // USE_CHECKER
    }

#if !FULL_SYSTEM
    thread.resize(number_of_threads);
    tids.resize(number_of_threads);
#endif

    // The stages also need their CPU pointer setup.  However this
    // must be done at the upper level CPU because they have pointers
    // to the upper level CPU, and not this FullO3CPU.

    // Set up Pointers to the activeThreads list for each stage
    fetch.setActiveThreads(&activeThreads);
    decode.setActiveThreads(&activeThreads);
    rename.setActiveThreads(&activeThreads);
    iew.setActiveThreads(&activeThreads);
    commit.setActiveThreads(&activeThreads);

    // Give each of the stages the time buffer they will use.
    fetch.setTimeBuffer(&timeBuffer);
    decode.setTimeBuffer(&timeBuffer);
    rename.setTimeBuffer(&timeBuffer);
    iew.setTimeBuffer(&timeBuffer);
    commit.setTimeBuffer(&timeBuffer);

    // Also setup each of the stages' queues.
    fetch.setFetchQueue(&fetchQueue);
    decode.setFetchQueue(&fetchQueue);
    commit.setFetchQueue(&fetchQueue);
    decode.setDecodeQueue(&decodeQueue);
    rename.setDecodeQueue(&decodeQueue);
    rename.setRenameQueue(&renameQueue);
    iew.setRenameQueue(&renameQueue);
    iew.setIEWQueue(&iewQueue);
    commit.setIEWQueue(&iewQueue);
    commit.setRenameQueue(&renameQueue);

    commit.setIEWStage(&iew);
    rename.setIEWStage(&iew);
    rename.setCommitStage(&commit);

#if !FULL_SYSTEM
    int active_threads = params->workload.size();

    if (active_threads > Impl::MaxThreads) {
        panic("Workload Size too large. Increase the 'MaxThreads'"
              "constant in your O3CPU impl. file (e.g. o3/alpha/impl.hh) or "
              "edit your workload size.");
    }
#else
    int active_threads = 1;
#endif

    //Make Sure That this a Valid Architeture
    assert(params->numPhysIntRegs   >= numThreads * TheISA::NumIntRegs);
    assert(params->numPhysFloatRegs >= numThreads * TheISA::NumFloatRegs);

    rename.setScoreboard(&scoreboard);
    iew.setScoreboard(&scoreboard);

    // Setup the rename map for whichever stages need it.
    PhysRegIndex lreg_idx = 0;
    PhysRegIndex freg_idx = params->numPhysIntRegs; //Index to 1 after int regs

    for (int tid=0; tid < numThreads; tid++) {
        bool bindRegs = (tid <= active_threads - 1);

        commitRenameMap[tid].init(TheISA::NumIntRegs,
                                  params->numPhysIntRegs,
                                  lreg_idx,            //Index for Logical. Regs

                                  TheISA::NumFloatRegs,
                                  params->numPhysFloatRegs,
                                  freg_idx,            //Index for Float Regs

                                  TheISA::NumMiscRegs,

                                  TheISA::ZeroReg,
                                  TheISA::ZeroReg,

                                  tid,
                                  false);

        renameMap[tid].init(TheISA::NumIntRegs,
                            params->numPhysIntRegs,
                            lreg_idx,                  //Index for Logical. Regs

                            TheISA::NumFloatRegs,
                            params->numPhysFloatRegs,
                            freg_idx,                  //Index for Float Regs

                            TheISA::NumMiscRegs,

                            TheISA::ZeroReg,
                            TheISA::ZeroReg,

                            tid,
                            bindRegs);

        activateThreadEvent[tid].init(tid, this);
        deallocateContextEvent[tid].init(tid, this);
    }

    rename.setRenameMap(renameMap);
    commit.setRenameMap(commitRenameMap);

    // Give renameMap & rename stage access to the freeList;
    for (int i=0; i < numThreads; i++) {
        renameMap[i].setFreeList(&freeList);
    }
    rename.setFreeList(&freeList);

    // Setup the ROB for whichever stages need it.
    commit.setROB(&rob);

    lastRunningCycle = curTick;

    lastActivatedCycle = -1;

    // Give renameMap & rename stage access to the freeList;
    //for (int i=0; i < numThreads; i++) {
        //globalSeqNum[i] = 1;
        //}

    contextSwitch = false;
}

template <class Impl>
FullO3CPU<Impl>::~FullO3CPU()
{
}

template <class Impl>
void
FullO3CPU<Impl>::fullCPURegStats()
{
    BaseO3CPU::regStats();

    // Register any of the O3CPU's stats here.
    timesIdled
        .name(name() + ".timesIdled")
        .desc("Number of times that the entire CPU went into an idle state and"
              " unscheduled itself")
        .prereq(timesIdled);

    idleCycles
        .name(name() + ".idleCycles")
        .desc("Total number of cycles that the CPU has spent unscheduled due "
              "to idling")
        .prereq(idleCycles);

    // Number of Instructions simulated
    // --------------------------------
    // Should probably be in Base CPU but need templated
    // MaxThreads so put in here instead
    committedInsts
        .init(numThreads)
        .name(name() + ".committedInsts")
        .desc("Number of Instructions Simulated");

    totalCommittedInsts
        .name(name() + ".committedInsts_total")
        .desc("Number of Instructions Simulated");

    cpi
        .name(name() + ".cpi")
        .desc("CPI: Cycles Per Instruction")
        .precision(6);
    cpi = simTicks / committedInsts;

    totalCpi
        .name(name() + ".cpi_total")
        .desc("CPI: Total CPI of All Threads")
        .precision(6);
    totalCpi = simTicks / totalCommittedInsts;

    ipc
        .name(name() + ".ipc")
        .desc("IPC: Instructions Per Cycle")
        .precision(6);
    ipc =  committedInsts / simTicks;

    totalIpc
        .name(name() + ".ipc_total")
        .desc("IPC: Total IPC of All Threads")
        .precision(6);
    totalIpc =  totalCommittedInsts / simTicks;

}

template <class Impl>
Port *
FullO3CPU<Impl>::getPort(const std::string &if_name, int idx)
{
    if (if_name == "dcache_port")
        return iew.getDcachePort();
    else if (if_name == "icache_port")
        return fetch.getIcachePort();
    else
        panic("No Such Port\n");
}

template <class Impl>
void
FullO3CPU<Impl>::tick()
{
    DPRINTF(O3CPU, "\n\nFullO3CPU: Ticking main, FullO3CPU.\n");

    ++numCycles;

//    activity = false;

    //Tick each of the stages
    fetch.tick();

    decode.tick();

    rename.tick();

    iew.tick();

    commit.tick();

#if !FULL_SYSTEM
    doContextSwitch();
#endif

    // Now advance the time buffers
    timeBuffer.advance();

    fetchQueue.advance();
    decodeQueue.advance();
    renameQueue.advance();
    iewQueue.advance();

    activityRec.advance();

    if (removeInstsThisCycle) {
        cleanUpRemovedInsts();
    }

    if (!tickEvent.scheduled()) {
        if (_status == SwitchedOut ||
            getState() == SimObject::Drained) {
            DPRINTF(O3CPU, "Switched out!\n");
            // increment stat
            lastRunningCycle = curTick;
        } else if (!activityRec.active() || _status == Idle) {
            DPRINTF(O3CPU, "Idle!\n");
            lastRunningCycle = curTick;
            timesIdled++;
        } else {
            tickEvent.schedule(nextCycle(curTick + cycles(1)));
            DPRINTF(O3CPU, "Scheduling next tick!\n");
        }
    }

#if !FULL_SYSTEM
    updateThreadPriority();
#endif

}

template <class Impl>
void
FullO3CPU<Impl>::init()
{
    if (!deferRegistration) {
        registerThreadContexts();
    }

    // Set inSyscall so that the CPU doesn't squash when initially
    // setting up registers.
    for (int i = 0; i < number_of_threads; ++i)
        thread[i]->inSyscall = true;

    for (int tid=0; tid < number_of_threads; tid++) {
#if FULL_SYSTEM
        ThreadContext *src_tc = threadContexts[tid];
#else
        ThreadContext *src_tc = thread[tid]->getTC();
#endif
        // Threads start in the Suspended State
        if (src_tc->status() != ThreadContext::Suspended) {
            continue;
        }

#if FULL_SYSTEM
        TheISA::initCPU(src_tc, src_tc->readCpuId());
#endif
    }

    // Clear inSyscall.
    for (int i = 0; i < number_of_threads; ++i)
        thread[i]->inSyscall = false;

    // Initialize stages.
    fetch.initStage();
    iew.initStage();
    rename.initStage();
    commit.initStage();

    commit.setThreads(thread);
}

template <class Impl>
void
FullO3CPU<Impl>::activateThread(unsigned tid)
{
    list<unsigned>::iterator isActive = find(
        activeThreads.begin(), activeThreads.end(), tid);

    DPRINTF(O3CPU, "[tid:%i]: Calling activate thread.\n", tid);

    if (isActive == activeThreads.end()) {
        DPRINTF(O3CPU, "[tid:%i]: Adding to active threads list\n",
                tid);

        activeThreads.push_back(tid);
    }
}

template <class Impl>
void
FullO3CPU<Impl>::deactivateThread(unsigned tid)
{
    //Remove From Active List, if Active
    list<unsigned>::iterator thread_it =
        find(activeThreads.begin(), activeThreads.end(), tid);

    DPRINTF(O3CPU, "[tid:%i]: Calling deactivate thread.\n", tid);

    if (thread_it != activeThreads.end()) {
        DPRINTF(O3CPU,"[tid:%i]: Removing from active threads list\n",
                tid);
        activeThreads.erase(thread_it);
    }
}

template <class Impl>
void
FullO3CPU<Impl>::activateContext(int tid, int delay)
{
    // Needs to set each stage to running as well.
    if (delay){
        DPRINTF(O3CPU, "[tid:%i]: Scheduling thread context to activate "
                "on cycle %d\n", tid, curTick + cycles(delay));
        scheduleActivateThreadEvent(tid, delay);
    } else {
        activateThread(tid);
    }

    if (lastActivatedCycle < curTick) {
        scheduleTickEvent(delay);

        // Be sure to signal that there's some activity so the CPU doesn't
        // deschedule itself.
        activityRec.activity();
        fetch.wakeFromQuiesce();

        lastActivatedCycle = curTick;

        _status = Running;
    }
}

template <class Impl>
bool
FullO3CPU<Impl>::deallocateContext(int tid, bool remove, int delay)
{
    // Schedule removal of thread data from CPU
    if (delay){
        DPRINTF(O3CPU, "[tid:%i]: Scheduling thread context to deallocate "
                "on cycle %d\n", tid, curTick + cycles(delay));
        scheduleDeallocateContextEvent(tid, remove, delay);
        return false;
    } else {
        deactivateThread(tid);
        if (remove)
            removeThread(tid);
        return true;
    }
}

template <class Impl>
void
FullO3CPU<Impl>::suspendContext(int tid)
{
    DPRINTF(O3CPU,"[tid: %i]: Suspending Thread Context.\n", tid);
    bool deallocated = deallocateContext(tid, false, 1);
    // If this was the last thread then unschedule the tick event.
    if (activeThreads.size() == 1 && !deallocated ||
        activeThreads.size() == 0)
        unscheduleTickEvent();
    _status = Idle;
}

template <class Impl>
void
FullO3CPU<Impl>::haltContext(int tid)
{
    //For now, this is the same as deallocate
    DPRINTF(O3CPU,"[tid:%i]: Halt Context called. Deallocating", tid);
    deallocateContext(tid, true, 1);
}

template <class Impl>
void
FullO3CPU<Impl>::insertThread(unsigned tid)
{
    DPRINTF(O3CPU,"[tid:%i] Initializing thread into CPU");
    // Will change now that the PC and thread state is internal to the CPU
    // and not in the ThreadContext.
#if FULL_SYSTEM
    ThreadContext *src_tc = system->threadContexts[tid];
#else
    ThreadContext *src_tc = tcBase(tid);
#endif

    //Bind Int Regs to Rename Map
    for (int ireg = 0; ireg < TheISA::NumIntRegs; ireg++) {
        PhysRegIndex phys_reg = freeList.getIntReg();

        renameMap[tid].setEntry(ireg,phys_reg);
        scoreboard.setReg(phys_reg);
    }

    //Bind Float Regs to Rename Map
    for (int freg = 0; freg < TheISA::NumFloatRegs; freg++) {
        PhysRegIndex phys_reg = freeList.getFloatReg();

        renameMap[tid].setEntry(freg,phys_reg);
        scoreboard.setReg(phys_reg);
    }

    //Copy Thread Data Into RegFile
    //this->copyFromTC(tid);

    //Set PC/NPC/NNPC
    setPC(src_tc->readPC(), tid);
    setNextPC(src_tc->readNextPC(), tid);
    setNextNPC(src_tc->readNextNPC(), tid);

    src_tc->setStatus(ThreadContext::Active);

    activateContext(tid,1);

    //Reset ROB/IQ/LSQ Entries
    commit.rob->resetEntries();
    iew.resetEntries();
}

template <class Impl>
void
FullO3CPU<Impl>::removeThread(unsigned tid)
{
    DPRINTF(O3CPU,"[tid:%i] Removing thread context from CPU.\n", tid);

    // Copy Thread Data From RegFile
    // If thread is suspended, it might be re-allocated
    //this->copyToTC(tid);

    // Unbind Int Regs from Rename Map
    for (int ireg = 0; ireg < TheISA::NumIntRegs; ireg++) {
        PhysRegIndex phys_reg = renameMap[tid].lookup(ireg);

        scoreboard.unsetReg(phys_reg);
        freeList.addReg(phys_reg);
    }

    // Unbind Float Regs from Rename Map
    for (int freg = 0; freg < TheISA::NumFloatRegs; freg++) {
        PhysRegIndex phys_reg = renameMap[tid].lookup(freg);

        scoreboard.unsetReg(phys_reg);
        freeList.addReg(phys_reg);
    }

    // Squash Throughout Pipeline
    InstSeqNum squash_seq_num = commit.rob->readHeadInst(tid)->seqNum;
    fetch.squash(0, sizeof(TheISA::MachInst), squash_seq_num, true, tid);
    decode.squash(tid);
    rename.squash(squash_seq_num, tid);
    iew.squash(tid);
    commit.rob->squash(squash_seq_num, tid);

    assert(iew.ldstQueue.getCount(tid) == 0);

    // Reset ROB/IQ/LSQ Entries

    // Commented out for now.  This should be possible to do by
    // telling all the pipeline stages to drain first, and then
    // checking until the drain completes.  Once the pipeline is
    // drained, call resetEntries(). - 10-09-06 ktlim
/*
    if (activeThreads.size() >= 1) {
        commit.rob->resetEntries();
        iew.resetEntries();
    }
*/
}


template <class Impl>
void
FullO3CPU<Impl>::activateWhenReady(int tid)
{
    DPRINTF(O3CPU,"[tid:%i]: Checking if resources are available for incoming"
            "(e.g. PhysRegs/ROB/IQ/LSQ) \n",
            tid);

    bool ready = true;

    if (freeList.numFreeIntRegs() >= TheISA::NumIntRegs) {
        DPRINTF(O3CPU,"[tid:%i] Suspending thread due to not enough "
                "Phys. Int. Regs.\n",
                tid);
        ready = false;
    } else if (freeList.numFreeFloatRegs() >= TheISA::NumFloatRegs) {
        DPRINTF(O3CPU,"[tid:%i] Suspending thread due to not enough "
                "Phys. Float. Regs.\n",
                tid);
        ready = false;
    } else if (commit.rob->numFreeEntries() >=
               commit.rob->entryAmount(activeThreads.size() + 1)) {
        DPRINTF(O3CPU,"[tid:%i] Suspending thread due to not enough "
                "ROB entries.\n",
                tid);
        ready = false;
    } else if (iew.instQueue.numFreeEntries() >=
               iew.instQueue.entryAmount(activeThreads.size() + 1)) {
        DPRINTF(O3CPU,"[tid:%i] Suspending thread due to not enough "
                "IQ entries.\n",
                tid);
        ready = false;
    } else if (iew.ldstQueue.numFreeEntries() >=
               iew.ldstQueue.entryAmount(activeThreads.size() + 1)) {
        DPRINTF(O3CPU,"[tid:%i] Suspending thread due to not enough "
                "LSQ entries.\n",
                tid);
        ready = false;
    }

    if (ready) {
        insertThread(tid);

        contextSwitch = false;

        cpuWaitList.remove(tid);
    } else {
        suspendContext(tid);

        //blocks fetch
        contextSwitch = true;

        //@todo: dont always add to waitlist
        //do waitlist
        cpuWaitList.push_back(tid);
    }
}

#if FULL_SYSTEM
template <class Impl>
void
FullO3CPU<Impl>::updateMemPorts()
{
    // Update all ThreadContext's memory ports (Functional/Virtual
    // Ports)
    for (int i = 0; i < thread.size(); ++i)
        thread[i]->connectMemPorts();
}
#endif

template <class Impl>
void
FullO3CPU<Impl>::serialize(std::ostream &os)
{
    SimObject::State so_state = SimObject::getState();
    SERIALIZE_ENUM(so_state);
    BaseCPU::serialize(os);
    nameOut(os, csprintf("%s.tickEvent", name()));
    tickEvent.serialize(os);

    // Use SimpleThread's ability to checkpoint to make it easier to
    // write out the registers.  Also make this static so it doesn't
    // get instantiated multiple times (causes a panic in statistics).
    static SimpleThread temp;

    for (int i = 0; i < thread.size(); i++) {
        nameOut(os, csprintf("%s.xc.%i", name(), i));
        temp.copyTC(thread[i]->getTC());
        temp.serialize(os);
    }
}

template <class Impl>
void
FullO3CPU<Impl>::unserialize(Checkpoint *cp, const std::string &section)
{
    SimObject::State so_state;
    UNSERIALIZE_ENUM(so_state);
    BaseCPU::unserialize(cp, section);
    tickEvent.unserialize(cp, csprintf("%s.tickEvent", section));

    // Use SimpleThread's ability to checkpoint to make it easier to
    // read in the registers.  Also make this static so it doesn't
    // get instantiated multiple times (causes a panic in statistics).
    static SimpleThread temp;

    for (int i = 0; i < thread.size(); i++) {
        temp.copyTC(thread[i]->getTC());
        temp.unserialize(cp, csprintf("%s.xc.%i", section, i));
        thread[i]->getTC()->copyArchRegs(temp.getTC());
    }
}

template <class Impl>
unsigned int
FullO3CPU<Impl>::drain(Event *drain_event)
{
    DPRINTF(O3CPU, "Switching out\n");

    // If the CPU isn't doing anything, then return immediately.
    if (_status == Idle || _status == SwitchedOut) {
        return 0;
    }

    drainCount = 0;
    fetch.drain();
    decode.drain();
    rename.drain();
    iew.drain();
    commit.drain();

    // Wake the CPU and record activity so everything can drain out if
    // the CPU was not able to immediately drain.
    if (getState() != SimObject::Drained) {
        // A bit of a hack...set the drainEvent after all the drain()
        // calls have been made, that way if all of the stages drain
        // immediately, the signalDrained() function knows not to call
        // process on the drain event.
        drainEvent = drain_event;

        wakeCPU();
        activityRec.activity();

        return 1;
    } else {
        return 0;
    }
}

template <class Impl>
void
FullO3CPU<Impl>::resume()
{
    fetch.resume();
    decode.resume();
    rename.resume();
    iew.resume();
    commit.resume();

    changeState(SimObject::Running);

    if (_status == SwitchedOut || _status == Idle)
        return;

#if FULL_SYSTEM
    assert(system->getMemoryMode() == System::Timing);
#endif

    if (!tickEvent.scheduled())
        tickEvent.schedule(nextCycle());
    _status = Running;
}

template <class Impl>
void
FullO3CPU<Impl>::signalDrained()
{
    if (++drainCount == NumStages) {
        if (tickEvent.scheduled())
            tickEvent.squash();

        changeState(SimObject::Drained);

        BaseCPU::switchOut();

        if (drainEvent) {
            drainEvent->process();
            drainEvent = NULL;
        }
    }
    assert(drainCount <= 5);
}

template <class Impl>
void
FullO3CPU<Impl>::switchOut()
{
    fetch.switchOut();
    rename.switchOut();
    iew.switchOut();
    commit.switchOut();
    instList.clear();
    while (!removeList.empty()) {
        removeList.pop();
    }

    _status = SwitchedOut;
#if USE_CHECKER
    if (checker)
        checker->switchOut();
#endif
    if (tickEvent.scheduled())
        tickEvent.squash();
}

template <class Impl>
void
FullO3CPU<Impl>::takeOverFrom(BaseCPU *oldCPU)
{
    // Flush out any old data from the time buffers.
    for (int i = 0; i < timeBuffer.getSize(); ++i) {
        timeBuffer.advance();
        fetchQueue.advance();
        decodeQueue.advance();
        renameQueue.advance();
        iewQueue.advance();
    }

    activityRec.reset();

    BaseCPU::takeOverFrom(oldCPU, fetch.getIcachePort(), iew.getDcachePort());

    fetch.takeOverFrom();
    decode.takeOverFrom();
    rename.takeOverFrom();
    iew.takeOverFrom();
    commit.takeOverFrom();

    assert(!tickEvent.scheduled());

    // @todo: Figure out how to properly select the tid to put onto
    // the active threads list.
    int tid = 0;

    list<unsigned>::iterator isActive = find(
        activeThreads.begin(), activeThreads.end(), tid);

    if (isActive == activeThreads.end()) {
        //May Need to Re-code this if the delay variable is the delay
        //needed for thread to activate
        DPRINTF(O3CPU, "Adding Thread %i to active threads list\n",
                tid);

        activeThreads.push_back(tid);
    }

    // Set all statuses to active, schedule the CPU's tick event.
    // @todo: Fix up statuses so this is handled properly
    for (int i = 0; i < threadContexts.size(); ++i) {
        ThreadContext *tc = threadContexts[i];
        if (tc->status() == ThreadContext::Active && _status != Running) {
            _status = Running;
            tickEvent.schedule(nextCycle());
        }
    }
    if (!tickEvent.scheduled())
<<<<<<< HEAD
        tickEvent.schedule(curTick);
=======
        tickEvent.schedule(nextCycle());

    Port *peer;
    Port *icachePort = fetch.getIcachePort();
    if (icachePort->getPeer() == NULL) {
        peer = oldCPU->getPort("icache_port")->getPeer();
        icachePort->setPeer(peer);
    } else {
        peer = icachePort->getPeer();
    }
    peer->setPeer(icachePort);

    Port *dcachePort = iew.getDcachePort();
    if (dcachePort->getPeer() == NULL) {
        peer = oldCPU->getPort("dcache_port")->getPeer();
        dcachePort->setPeer(peer);
    } else {
        peer = dcachePort->getPeer();
    }
    peer->setPeer(dcachePort);
>>>>>>> 2330adfa
}

template <class Impl>
uint64_t
FullO3CPU<Impl>::readIntReg(int reg_idx)
{
    return regFile.readIntReg(reg_idx);
}

template <class Impl>
FloatReg
FullO3CPU<Impl>::readFloatReg(int reg_idx, int width)
{
    return regFile.readFloatReg(reg_idx, width);
}

template <class Impl>
FloatReg
FullO3CPU<Impl>::readFloatReg(int reg_idx)
{
    return regFile.readFloatReg(reg_idx);
}

template <class Impl>
FloatRegBits
FullO3CPU<Impl>::readFloatRegBits(int reg_idx, int width)
{
    return regFile.readFloatRegBits(reg_idx, width);
}

template <class Impl>
FloatRegBits
FullO3CPU<Impl>::readFloatRegBits(int reg_idx)
{
    return regFile.readFloatRegBits(reg_idx);
}

template <class Impl>
void
FullO3CPU<Impl>::setIntReg(int reg_idx, uint64_t val)
{
    regFile.setIntReg(reg_idx, val);
}

template <class Impl>
void
FullO3CPU<Impl>::setFloatReg(int reg_idx, FloatReg val, int width)
{
    regFile.setFloatReg(reg_idx, val, width);
}

template <class Impl>
void
FullO3CPU<Impl>::setFloatReg(int reg_idx, FloatReg val)
{
    regFile.setFloatReg(reg_idx, val);
}

template <class Impl>
void
FullO3CPU<Impl>::setFloatRegBits(int reg_idx, FloatRegBits val, int width)
{
    regFile.setFloatRegBits(reg_idx, val, width);
}

template <class Impl>
void
FullO3CPU<Impl>::setFloatRegBits(int reg_idx, FloatRegBits val)
{
    regFile.setFloatRegBits(reg_idx, val);
}

template <class Impl>
uint64_t
FullO3CPU<Impl>::readArchIntReg(int reg_idx, unsigned tid)
{
    PhysRegIndex phys_reg = commitRenameMap[tid].lookup(reg_idx);

    return regFile.readIntReg(phys_reg);
}

template <class Impl>
float
FullO3CPU<Impl>::readArchFloatRegSingle(int reg_idx, unsigned tid)
{
    int idx = reg_idx + TheISA::FP_Base_DepTag;
    PhysRegIndex phys_reg = commitRenameMap[tid].lookup(idx);

    return regFile.readFloatReg(phys_reg);
}

template <class Impl>
double
FullO3CPU<Impl>::readArchFloatRegDouble(int reg_idx, unsigned tid)
{
    int idx = reg_idx + TheISA::FP_Base_DepTag;
    PhysRegIndex phys_reg = commitRenameMap[tid].lookup(idx);

    return regFile.readFloatReg(phys_reg, 64);
}

template <class Impl>
uint64_t
FullO3CPU<Impl>::readArchFloatRegInt(int reg_idx, unsigned tid)
{
    int idx = reg_idx + TheISA::FP_Base_DepTag;
    PhysRegIndex phys_reg = commitRenameMap[tid].lookup(idx);

    return regFile.readFloatRegBits(phys_reg);
}

template <class Impl>
void
FullO3CPU<Impl>::setArchIntReg(int reg_idx, uint64_t val, unsigned tid)
{
    PhysRegIndex phys_reg = commitRenameMap[tid].lookup(reg_idx);

    regFile.setIntReg(phys_reg, val);
}

template <class Impl>
void
FullO3CPU<Impl>::setArchFloatRegSingle(int reg_idx, float val, unsigned tid)
{
    int idx = reg_idx + TheISA::FP_Base_DepTag;
    PhysRegIndex phys_reg = commitRenameMap[tid].lookup(idx);

    regFile.setFloatReg(phys_reg, val);
}

template <class Impl>
void
FullO3CPU<Impl>::setArchFloatRegDouble(int reg_idx, double val, unsigned tid)
{
    int idx = reg_idx + TheISA::FP_Base_DepTag;
    PhysRegIndex phys_reg = commitRenameMap[tid].lookup(idx);

    regFile.setFloatReg(phys_reg, val, 64);
}

template <class Impl>
void
FullO3CPU<Impl>::setArchFloatRegInt(int reg_idx, uint64_t val, unsigned tid)
{
    int idx = reg_idx + TheISA::FP_Base_DepTag;
    PhysRegIndex phys_reg = commitRenameMap[tid].lookup(idx);

    regFile.setFloatRegBits(phys_reg, val);
}

template <class Impl>
uint64_t
FullO3CPU<Impl>::readPC(unsigned tid)
{
    return commit.readPC(tid);
}

template <class Impl>
void
FullO3CPU<Impl>::setPC(Addr new_PC,unsigned tid)
{
    commit.setPC(new_PC, tid);
}

template <class Impl>
uint64_t
FullO3CPU<Impl>::readNextPC(unsigned tid)
{
    return commit.readNextPC(tid);
}

template <class Impl>
void
FullO3CPU<Impl>::setNextPC(uint64_t val,unsigned tid)
{
    commit.setNextPC(val, tid);
}

template <class Impl>
uint64_t
FullO3CPU<Impl>::readNextNPC(unsigned tid)
{
    return commit.readNextNPC(tid);
}

template <class Impl>
void
FullO3CPU<Impl>::setNextNPC(uint64_t val,unsigned tid)
{
    commit.setNextNPC(val, tid);
}

template <class Impl>
typename FullO3CPU<Impl>::ListIt
FullO3CPU<Impl>::addInst(DynInstPtr &inst)
{
    instList.push_back(inst);

    return --(instList.end());
}

template <class Impl>
void
FullO3CPU<Impl>::instDone(unsigned tid)
{
    // Keep an instruction count.
    thread[tid]->numInst++;
    thread[tid]->numInsts++;
    committedInsts[tid]++;
    totalCommittedInsts++;

    // Check for instruction-count-based events.
    comInstEventQueue[tid]->serviceEvents(thread[tid]->numInst);
}

template <class Impl>
void
FullO3CPU<Impl>::addToRemoveList(DynInstPtr &inst)
{
    removeInstsThisCycle = true;

    removeList.push(inst->getInstListIt());
}

template <class Impl>
void
FullO3CPU<Impl>::removeFrontInst(DynInstPtr &inst)
{
    DPRINTF(O3CPU, "Removing committed instruction [tid:%i] PC %#x "
            "[sn:%lli]\n",
            inst->threadNumber, inst->readPC(), inst->seqNum);

    removeInstsThisCycle = true;

    // Remove the front instruction.
    removeList.push(inst->getInstListIt());
}

template <class Impl>
void
FullO3CPU<Impl>::removeInstsNotInROB(unsigned tid,
                                     bool squash_delay_slot,
                                     const InstSeqNum &delay_slot_seq_num)
{
    DPRINTF(O3CPU, "Thread %i: Deleting instructions from instruction"
            " list.\n", tid);

    ListIt end_it;

    bool rob_empty = false;

    if (instList.empty()) {
        return;
    } else if (rob.isEmpty(/*tid*/)) {
        DPRINTF(O3CPU, "ROB is empty, squashing all insts.\n");
        end_it = instList.begin();
        rob_empty = true;
    } else {
        end_it = (rob.readTailInst(tid))->getInstListIt();
        DPRINTF(O3CPU, "ROB is not empty, squashing insts not in ROB.\n");
    }

    removeInstsThisCycle = true;

    ListIt inst_it = instList.end();

    inst_it--;

    // Walk through the instruction list, removing any instructions
    // that were inserted after the given instruction iterator, end_it.
    while (inst_it != end_it) {
        assert(!instList.empty());

#if ISA_HAS_DELAY_SLOT
        if(!squash_delay_slot &&
           delay_slot_seq_num >= (*inst_it)->seqNum) {
            break;
        }
#endif
        squashInstIt(inst_it, tid);

        inst_it--;
    }

    // If the ROB was empty, then we actually need to remove the first
    // instruction as well.
    if (rob_empty) {
        squashInstIt(inst_it, tid);
    }
}

template <class Impl>
void
FullO3CPU<Impl>::removeInstsUntil(const InstSeqNum &seq_num,
                                  unsigned tid)
{
    assert(!instList.empty());

    removeInstsThisCycle = true;

    ListIt inst_iter = instList.end();

    inst_iter--;

    DPRINTF(O3CPU, "Deleting instructions from instruction "
            "list that are from [tid:%i] and above [sn:%lli] (end=%lli).\n",
            tid, seq_num, (*inst_iter)->seqNum);

    while ((*inst_iter)->seqNum > seq_num) {

        bool break_loop = (inst_iter == instList.begin());

        squashInstIt(inst_iter, tid);

        inst_iter--;

        if (break_loop)
            break;
    }
}

template <class Impl>
inline void
FullO3CPU<Impl>::squashInstIt(const ListIt &instIt, const unsigned &tid)
{
    if ((*instIt)->threadNumber == tid) {
        DPRINTF(O3CPU, "Squashing instruction, "
                "[tid:%i] [sn:%lli] PC %#x\n",
                (*instIt)->threadNumber,
                (*instIt)->seqNum,
                (*instIt)->readPC());

        // Mark it as squashed.
        (*instIt)->setSquashed();

        // @todo: Formulate a consistent method for deleting
        // instructions from the instruction list
        // Remove the instruction from the list.
        removeList.push(instIt);
    }
}

template <class Impl>
void
FullO3CPU<Impl>::cleanUpRemovedInsts()
{
    while (!removeList.empty()) {
        DPRINTF(O3CPU, "Removing instruction, "
                "[tid:%i] [sn:%lli] PC %#x\n",
                (*removeList.front())->threadNumber,
                (*removeList.front())->seqNum,
                (*removeList.front())->readPC());

        instList.erase(removeList.front());

        removeList.pop();
    }

    removeInstsThisCycle = false;
}
/*
template <class Impl>
void
FullO3CPU<Impl>::removeAllInsts()
{
    instList.clear();
}
*/
template <class Impl>
void
FullO3CPU<Impl>::dumpInsts()
{
    int num = 0;

    ListIt inst_list_it = instList.begin();

    cprintf("Dumping Instruction List\n");

    while (inst_list_it != instList.end()) {
        cprintf("Instruction:%i\nPC:%#x\n[tid:%i]\n[sn:%lli]\nIssued:%i\n"
                "Squashed:%i\n\n",
                num, (*inst_list_it)->readPC(), (*inst_list_it)->threadNumber,
                (*inst_list_it)->seqNum, (*inst_list_it)->isIssued(),
                (*inst_list_it)->isSquashed());
        inst_list_it++;
        ++num;
    }
}
/*
template <class Impl>
void
FullO3CPU<Impl>::wakeDependents(DynInstPtr &inst)
{
    iew.wakeDependents(inst);
}
*/
template <class Impl>
void
FullO3CPU<Impl>::wakeCPU()
{
    if (activityRec.active() || tickEvent.scheduled()) {
        DPRINTF(Activity, "CPU already running.\n");
        return;
    }

    DPRINTF(Activity, "Waking up CPU\n");

    idleCycles += (curTick - 1) - lastRunningCycle;

    tickEvent.schedule(nextCycle());
}

template <class Impl>
int
FullO3CPU<Impl>::getFreeTid()
{
    for (int i=0; i < numThreads; i++) {
        if (!tids[i]) {
            tids[i] = true;
            return i;
        }
    }

    return -1;
}

template <class Impl>
void
FullO3CPU<Impl>::doContextSwitch()
{
    if (contextSwitch) {

        //ADD CODE TO DEACTIVE THREAD HERE (???)

        for (int tid=0; tid < cpuWaitList.size(); tid++) {
            activateWhenReady(tid);
        }

        if (cpuWaitList.size() == 0)
            contextSwitch = true;
    }
}

template <class Impl>
void
FullO3CPU<Impl>::updateThreadPriority()
{
    if (activeThreads.size() > 1)
    {
        //DEFAULT TO ROUND ROBIN SCHEME
        //e.g. Move highest priority to end of thread list
        list<unsigned>::iterator list_begin = activeThreads.begin();
        list<unsigned>::iterator list_end   = activeThreads.end();

        unsigned high_thread = *list_begin;

        activeThreads.erase(list_begin);

        activeThreads.push_back(high_thread);
    }
}

// Forward declaration of FullO3CPU.
template class FullO3CPU<O3CPUImpl>;<|MERGE_RESOLUTION|>--- conflicted
+++ resolved
@@ -983,30 +983,7 @@
         }
     }
     if (!tickEvent.scheduled())
-<<<<<<< HEAD
-        tickEvent.schedule(curTick);
-=======
         tickEvent.schedule(nextCycle());
-
-    Port *peer;
-    Port *icachePort = fetch.getIcachePort();
-    if (icachePort->getPeer() == NULL) {
-        peer = oldCPU->getPort("icache_port")->getPeer();
-        icachePort->setPeer(peer);
-    } else {
-        peer = icachePort->getPeer();
-    }
-    peer->setPeer(icachePort);
-
-    Port *dcachePort = iew.getDcachePort();
-    if (dcachePort->getPeer() == NULL) {
-        peer = oldCPU->getPort("dcache_port")->getPeer();
-        dcachePort->setPeer(peer);
-    } else {
-        peer = dcachePort->getPeer();
-    }
-    peer->setPeer(dcachePort);
->>>>>>> 2330adfa
 }
 
 template <class Impl>
