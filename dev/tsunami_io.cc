/*
 * Copyright (c) 2004-2005 The Regents of The University of Michigan
 * All rights reserved.
 *
 * Redistribution and use in source and binary forms, with or without
 * modification, are permitted provided that the following conditions are
 * met: redistributions of source code must retain the above copyright
 * notice, this list of conditions and the following disclaimer;
 * redistributions in binary form must reproduce the above copyright
 * notice, this list of conditions and the following disclaimer in the
 * documentation and/or other materials provided with the distribution;
 * neither the name of the copyright holders nor the names of its
 * contributors may be used to endorse or promote products derived from
 * this software without specific prior written permission.
 *
 * THIS SOFTWARE IS PROVIDED BY THE COPYRIGHT HOLDERS AND CONTRIBUTORS
 * "AS IS" AND ANY EXPRESS OR IMPLIED WARRANTIES, INCLUDING, BUT NOT
 * LIMITED TO, THE IMPLIED WARRANTIES OF MERCHANTABILITY AND FITNESS FOR
 * A PARTICULAR PURPOSE ARE DISCLAIMED. IN NO EVENT SHALL THE COPYRIGHT
 * OWNER OR CONTRIBUTORS BE LIABLE FOR ANY DIRECT, INDIRECT, INCIDENTAL,
 * SPECIAL, EXEMPLARY, OR CONSEQUENTIAL DAMAGES (INCLUDING, BUT NOT
 * LIMITED TO, PROCUREMENT OF SUBSTITUTE GOODS OR SERVICES; LOSS OF USE,
 * DATA, OR PROFITS; OR BUSINESS INTERRUPTION) HOWEVER CAUSED AND ON ANY
 * THEORY OF LIABILITY, WHETHER IN CONTRACT, STRICT LIABILITY, OR TORT
 * (INCLUDING NEGLIGENCE OR OTHERWISE) ARISING IN ANY WAY OUT OF THE USE
 * OF THIS SOFTWARE, EVEN IF ADVISED OF THE POSSIBILITY OF SUCH DAMAGE.
 */

/** @file
 * Tsunami I/O including PIC, PIT, RTC, DMA
 */

#include <sys/time.h>

#include <deque>
#include <string>
#include <vector>

#include "base/trace.hh"
#include "dev/tsunami_io.hh"
#include "dev/tsunami.hh"
#include "dev/pitreg.h"
#include "mem/bus/bus.hh"
#include "mem/bus/pio_interface.hh"
#include "mem/bus/pio_interface_impl.hh"
#include "sim/builder.hh"
#include "dev/tsunami_cchip.hh"
#include "dev/tsunamireg.h"
#include "dev/rtcreg.h"
#include "mem/functional/memory_control.hh"

using namespace std;

TsunamiIO::RTC::RTC(Tsunami* t, Tick i)
    : SimObject("RTC"), event(t, i), addr(0)
{
    memset(clock_data, 0, sizeof(clock_data));
    stat_regA = RTCA_32768HZ | RTCA_1024HZ;
    stat_regB = RTCB_PRDC_IE |RTCB_BIN | RTCB_24HR;
}

void
TsunamiIO::RTC::set_time(time_t t)
{
    struct tm tm;
    gmtime_r(&t, &tm);

    sec = tm.tm_sec;
    min = tm.tm_min;
    hour = tm.tm_hour;
    wday = tm.tm_wday + 1;
    mday = tm.tm_mday;
    mon = tm.tm_mon + 1;
    year = tm.tm_year;

    DPRINTFN("Real-time clock set to %s", asctime(&tm));
}

void
TsunamiIO::RTC::writeAddr(const uint8_t *data)
{
    if (*data <= RTC_STAT_REGD)
        addr = *data;
    else
        panic("RTC addresses over 0xD are not implemented.\n");
}

void
TsunamiIO::RTC::writeData(const uint8_t *data)
{
    if (addr < RTC_STAT_REGA)
        clock_data[addr] = *data;
    else {
        switch (addr) {
          case RTC_STAT_REGA:
            if (*data != (RTCA_32768HZ | RTCA_1024HZ))
                panic("Unimplemented RTC register A value write!\n");
            stat_regA = *data;
            break;
          case RTC_STAT_REGB:
            if ((*data & ~(RTCB_PRDC_IE | RTCB_SQWE)) != (RTCB_BIN | RTCB_24HR))
                panic("Write to RTC reg B bits that are not implemented!\n");

            if (*data & RTCB_PRDC_IE) {
                if (!event.scheduled())
                    event.scheduleIntr();
            } else {
                if (event.scheduled())
                    event.deschedule();
            }
            stat_regB = *data;
            break;
          case RTC_STAT_REGC:
          case RTC_STAT_REGD:
            panic("RTC status registers C and D are not implemented.\n");
            break;
        }
    }
}

void
TsunamiIO::RTC::readData(uint8_t *data)
{
    if (addr < RTC_STAT_REGA)
        *data = clock_data[addr];
    else {
        switch (addr) {
          case RTC_STAT_REGA:
            // toggle UIP bit for linux
            stat_regA ^= RTCA_UIP;
            *data = stat_regA;
            break;
          case RTC_STAT_REGB:
            *data = stat_regB;
            break;
          case RTC_STAT_REGC:
          case RTC_STAT_REGD:
            *data = 0x00;
            break;
        }
    }
}

void
TsunamiIO::RTC::serialize(std::ostream &os)
{
    SERIALIZE_SCALAR(addr);
    SERIALIZE_ARRAY(clock_data, sizeof(clock_data));
    SERIALIZE_SCALAR(stat_regA);
    SERIALIZE_SCALAR(stat_regB);

    // serialize the RTC event
    nameOut(os, csprintf("%s.event", name()));
    event.serialize(os);
}

void
TsunamiIO::RTC::unserialize(Checkpoint *cp, const std::string &section)
{
    UNSERIALIZE_SCALAR(addr);
    UNSERIALIZE_ARRAY(clock_data, sizeof(clock_data));
    UNSERIALIZE_SCALAR(stat_regA);
    UNSERIALIZE_SCALAR(stat_regB);

    // unserialze the event
    event.unserialize(cp, csprintf("%s.event", section));
}

TsunamiIO::RTC::RTCEvent::RTCEvent(Tsunami*t, Tick i)
    : Event(&mainEventQueue), tsunami(t), interval(i)
{
    DPRINTF(MC146818, "RTC Event Initializing\n");
    schedule(curTick + interval);
}

void
TsunamiIO::RTC::RTCEvent::scheduleIntr()
{
  schedule(curTick + interval);
}

void
TsunamiIO::RTC::RTCEvent::process()
{
    DPRINTF(MC146818, "RTC Timer Interrupt\n");
    schedule(curTick + interval);
    //Actually interrupt the processor here
    tsunami->cchip->postRTC();
}

const char *
TsunamiIO::RTC::RTCEvent::description()
{
    return "tsunami RTC interrupt";
}

void
TsunamiIO::RTC::RTCEvent::serialize(std::ostream &os)
{
    Tick time = when();
    SERIALIZE_SCALAR(time);
}

void
TsunamiIO::RTC::RTCEvent::unserialize(Checkpoint *cp, const std::string &section)
{
    Tick time;
    UNSERIALIZE_SCALAR(time);
    reschedule(time);
}

<<<<<<< HEAD
void
TsunamiIO::RTCEvent::scheduleIntr()
{
  schedule(curTick + interval);
}
=======
TsunamiIO::PITimer::PITimer()
    : SimObject("PITimer"), counter0(counter[0]), counter1(counter[1]),
      counter2(counter[2])
{
>>>>>>> b64eae5e

}

void
TsunamiIO::PITimer::writeControl(const uint8_t *data)
{
    int rw;
    int sel;

    sel = GET_CTRL_SEL(*data);

    if (sel == PIT_READ_BACK)
       panic("PITimer Read-Back Command is not implemented.\n");

<<<<<<< HEAD
    DPRINTF(Tsunami, "Clock Event Initilizing\n");
    mode = 0;

    current_count = 0;
    latched_count = 0;
    latch_on = false;
    read_byte = READ_LSB;
=======
    rw = GET_CTRL_RW(*data);

    if (rw == PIT_RW_LATCH_COMMAND)
        counter[sel].latchCount();
    else {
        counter[sel].setRW(rw);
        counter[sel].setMode(GET_CTRL_MODE(*data));
        counter[sel].setBCD(GET_CTRL_BCD(*data));
    }
>>>>>>> b64eae5e
}

void
TsunamiIO::PITimer::serialize(std::ostream &os)
{
<<<<<<< HEAD
    DPRINTF(Tsunami, "Timer Interrupt\n");
    if (mode == 0)
        status = 0x20; // set bit that linux is looking for
    else if (mode == 2)
        schedule(curTick + current_count*interval);
=======
    // serialize the counters
    nameOut(os, csprintf("%s.counter0", name()));
    counter0.serialize(os);

    nameOut(os, csprintf("%s.counter1", name()));
    counter1.serialize(os);

    nameOut(os, csprintf("%s.counter2", name()));
    counter2.serialize(os);
>>>>>>> b64eae5e
}

void
TsunamiIO::PITimer::unserialize(Checkpoint *cp, const std::string &section)
{
<<<<<<< HEAD
    DPRINTF(Tsunami, "Timer set to curTick + %d\n", count * interval);
    schedule(curTick + count * interval);
    status = 0;

    current_count = (uint16_t)count;
=======
    // unserialze the counters
    counter0.unserialize(cp, csprintf("%s.counter0", section));
    counter1.unserialize(cp, csprintf("%s.counter1", section));
    counter2.unserialize(cp, csprintf("%s.counter2", section));
>>>>>>> b64eae5e
}

TsunamiIO::PITimer::Counter::Counter()
    : SimObject("Counter"), event(this), count(0), latched_count(0), period(0),
      mode(0), output_high(false), latch_on(false), read_byte(LSB),
      write_byte(LSB)
{

}

void
TsunamiIO::PITimer::Counter::latchCount()
{
    // behave like a real latch
    if(!latch_on) {
        latch_on = true;
        read_byte = LSB;
        latched_count = count;
    }
}

void
TsunamiIO::PITimer::Counter::read(uint8_t *data)
{
    if (latch_on) {
        switch (read_byte) {
          case LSB:
            read_byte = MSB;
            *data = (uint8_t)latched_count;
            break;
          case MSB:
            read_byte = LSB;
            latch_on = false;
            *data = latched_count >> 8;
            break;
        }
    } else {
        switch (read_byte) {
          case LSB:
            read_byte = MSB;
            *data = (uint8_t)count;
            break;
          case MSB:
            read_byte = LSB;
            *data = count >> 8;
            break;
        }
    }
}

void
TsunamiIO::PITimer::Counter::write(const uint8_t *data)
{
    switch (write_byte) {
      case LSB:
        count = (count & 0xFF00) | *data;

        if (event.scheduled())
          event.deschedule();
        output_high = false;
        write_byte = MSB;
        break;

      case MSB:
        count = (count & 0x00FF) | (*data << 8);
        period = count;

        if (period > 0) {
            DPRINTF(Tsunami, "Timer set to curTick + %d\n", count * event.interval);
            event.schedule(curTick + count * event.interval);
        }
        write_byte = LSB;
        break;
    }
}

void
TsunamiIO::PITimer::Counter::setRW(int rw_val)
{
    if (rw_val != PIT_RW_16BIT)
        panic("Only LSB/MSB read/write is implemented.\n");
}

void
TsunamiIO::PITimer::Counter::setMode(int mode_val)
{
    if(mode_val != PIT_MODE_INTTC && mode_val != PIT_MODE_RATEGEN &&
       mode_val != PIT_MODE_SQWAVE)
        panic("PIT mode %#x is not implemented: \n", mode_val);

    mode = mode_val;
}

void
TsunamiIO::PITimer::Counter::setBCD(int bcd_val)
{
    if (bcd_val != PIT_BCD_FALSE)
        panic("PITimer does not implement BCD counts.\n");
}

bool
TsunamiIO::PITimer::Counter::outputHigh()
{
    return output_high;
}

void
TsunamiIO::PITimer::Counter::serialize(std::ostream &os)
{
    SERIALIZE_SCALAR(count);
    SERIALIZE_SCALAR(latched_count);
    SERIALIZE_SCALAR(period);
    SERIALIZE_SCALAR(mode);
    SERIALIZE_SCALAR(output_high);
    SERIALIZE_SCALAR(latch_on);
    SERIALIZE_SCALAR(read_byte);
    SERIALIZE_SCALAR(write_byte);

    // serialize the counter event
    nameOut(os, csprintf("%s.event", name()));
    event.serialize(os);
}

void
TsunamiIO::PITimer::Counter::unserialize(Checkpoint *cp, const std::string &section)
{
    UNSERIALIZE_SCALAR(count);
    UNSERIALIZE_SCALAR(latched_count);
    UNSERIALIZE_SCALAR(period);
    UNSERIALIZE_SCALAR(mode);
    UNSERIALIZE_SCALAR(output_high);
    UNSERIALIZE_SCALAR(latch_on);
    UNSERIALIZE_SCALAR(read_byte);
    UNSERIALIZE_SCALAR(write_byte);

    // unserialze the counter event
    event.unserialize(cp, csprintf("%s.event", section));
}

TsunamiIO::PITimer::Counter::CounterEvent::CounterEvent(Counter* c_ptr)
    : Event(&mainEventQueue)
{
    interval = (Tick)(Clock::Float::s / 1193180.0);
    counter = c_ptr;
}

void
TsunamiIO::PITimer::Counter::CounterEvent::process()
{
    DPRINTF(Tsunami, "Timer Interrupt\n");
    switch (counter->mode) {
      case PIT_MODE_INTTC:
        counter->output_high = true;
      case PIT_MODE_RATEGEN:
      case PIT_MODE_SQWAVE:
        break;
      default:
        panic("Unimplemented PITimer mode.\n");
    }
}

const char *
TsunamiIO::PITimer::Counter::CounterEvent::description()
{
    return "tsunami 8254 Interval timer";
}

void
<<<<<<< HEAD
TsunamiIO::ClockEvent::LatchCount()
{
    // behave like a real latch
    if(!latch_on) {
        latch_on = true;
        read_byte = READ_LSB;
        latched_count = current_count;
    }
}

uint8_t
TsunamiIO::ClockEvent::Read()
{
   uint8_t result = 0;

    if(latch_on) {
        switch (read_byte) {
          case READ_LSB:
            read_byte = READ_MSB;
            result = (uint8_t)latched_count;
            break;
          case READ_MSB:
            read_byte = READ_LSB;
            latch_on = false;
            result = latched_count >> 8;
            break;
        }
    } else {
        switch (read_byte) {
          case READ_LSB:
            read_byte = READ_MSB;
            result = (uint8_t)current_count;
            break;
          case READ_MSB:
            read_byte = READ_LSB;
            result = current_count >> 8;
            break;
        }
    }

    return result;
}


void
TsunamiIO::ClockEvent::serialize(std::ostream &os)
=======
TsunamiIO::PITimer::Counter::CounterEvent::serialize(std::ostream &os)
>>>>>>> b64eae5e
{
    Tick time = scheduled() ? when() : 0;
    SERIALIZE_SCALAR(time);
    SERIALIZE_SCALAR(interval);
}

void
TsunamiIO::PITimer::Counter::CounterEvent::unserialize(Checkpoint *cp, const std::string &section)
{
    Tick time;
    UNSERIALIZE_SCALAR(time);
    UNSERIALIZE_SCALAR(interval);
    if (time)
        schedule(time);
}

TsunamiIO::TsunamiIO(const string &name, Tsunami *t, time_t init_time,
                     Addr a, MemoryController *mmu, HierParams *hier, Bus *bus,
                     Tick pio_latency, Tick ci)
    : PioDevice(name, t), addr(a), clockInterval(ci), tsunami(t), rtc(t, ci)
{
    mmu->add_child(this, RangeSize(addr, size));

    if (bus) {
        pioInterface = newPioInterface(name, hier, bus, this,
                                       &TsunamiIO::cacheAccess);
        pioInterface->addAddrRange(RangeSize(addr, size));
        pioLatency = pio_latency * bus->clockRate;
    }

    // set the back pointer from tsunami to myself
    tsunami->io = this;

    timerData = 0;
    rtc.set_time(init_time == 0 ? time(NULL) : init_time);
    picr = 0;
    picInterrupting = false;
}

Tick
TsunamiIO::frequency() const
{
    return Clock::Frequency / clockInterval;
}

Fault
TsunamiIO::read(MemReqPtr &req, uint8_t *data)
{
    DPRINTF(Tsunami, "io read  va=%#x size=%d IOPorrt=%#x\n",
            req->vaddr, req->size, req->vaddr & 0xfff);

    Addr daddr = (req->paddr - (addr & EV5::PAddrImplMask));


    switch(req->size) {
      case sizeof(uint8_t):
        switch(daddr) {
          // PIC1 mask read
          case TSDEV_PIC1_MASK:
            *(uint8_t*)data = ~mask1;
            return No_Fault;
          case TSDEV_PIC2_MASK:
            *(uint8_t*)data = ~mask2;
            return No_Fault;
          case TSDEV_PIC1_ISR:
              // !!! If this is modified 64bit case needs to be too
              // Pal code has to do a 64 bit physical read because there is
              // no load physical byte instruction
              *(uint8_t*)data = picr;
              return No_Fault;
          case TSDEV_PIC2_ISR:
              // PIC2 not implemnted... just return 0
              *(uint8_t*)data = 0x00;
              return No_Fault;
          case TSDEV_TMR0_DATA:
            pitimer.counter0.read(data);
            return No_Fault;
          case TSDEV_TMR1_DATA:
            pitimer.counter1.read(data);
            return No_Fault;
          case TSDEV_TMR2_DATA:
            pitimer.counter2.read(data);
            return No_Fault;
          case TSDEV_TMR0_DATA:
            *(uint8_t *)data = timer0.Read();
            return No_Fault;
          case TSDEV_RTC_DATA:
<<<<<<< HEAD
            switch(RTCAddress) {
              case RTC_CNTRL_REGA:
                *(uint8_t*)data = uip << 7 | RTCA_32768HZ | RTCA_1024HZ;
                uip = !uip;
                return No_Fault;
              case RTC_CNTRL_REGB:
                // DM and 24/12 and UIE
                *(uint8_t*)data = RTCB_PRDC_IE | RTCB_BIN | RTCB_24HR;
                return No_Fault;
              case RTC_CNTRL_REGC:
                // If we want to support RTC user access in linux
                // This won't work, but for now it's fine
                *(uint8_t*)data = 0x00;
                return No_Fault;
              case RTC_CNTRL_REGD:
                panic("RTC Control Register D not implemented");
              case RTC_SEC_ALRM:
              case RTC_MIN_ALRM:
              case RTC_HR_ALRM:
                // RTC alarm functionality is not currently implemented
                *(uint8_t *)data = 0x00;
                return No_Fault;
              case RTC_SEC:
                *(uint8_t *)data = tm.tm_sec;
                return No_Fault;
              case RTC_MIN:
                *(uint8_t *)data = tm.tm_min;
                return No_Fault;
              case RTC_HR:
                *(uint8_t *)data = tm.tm_hour;
                return No_Fault;
              case RTC_DOW:
                *(uint8_t *)data = tm.tm_wday + 1;
                return No_Fault;
              case RTC_DOM:
                *(uint8_t *)data = tm.tm_mday;
                return No_Fault;
              case RTC_MON:
                *(uint8_t *)data = tm.tm_mon + 1;
                return No_Fault;
              case RTC_YEAR:
                *(uint8_t *)data = tm.tm_year;
                return No_Fault;
              default:
                panic("Unknown RTC Address\n");
            }
=======
            rtc.readData(data);
            return No_Fault;
          case TSDEV_CTRL_PORTB:
            if (pitimer.counter2.outputHigh())
                *data = PORTB_SPKR_HIGH;
            else
                *data = 0x00;
            return No_Fault;
>>>>>>> b64eae5e
          default:
            panic("I/O Read - va%#x size %d\n", req->vaddr, req->size);
        }
      case sizeof(uint16_t):
      case sizeof(uint32_t):
        panic("I/O Read - invalid size - va %#x size %d\n",
              req->vaddr, req->size);

      case sizeof(uint64_t):
       switch(daddr) {
          case TSDEV_PIC1_ISR:
              // !!! If this is modified 8bit case needs to be too
              // Pal code has to do a 64 bit physical read because there is
              // no load physical byte instruction
              *(uint64_t*)data = (uint64_t)picr;
              return No_Fault;
          default:
              panic("I/O Read - invalid size - va %#x size %d\n",
                    req->vaddr, req->size);
       }

      default:
        panic("I/O Read - invalid size - va %#x size %d\n",
              req->vaddr, req->size);
    }
    panic("I/O Read - va%#x size %d\n", req->vaddr, req->size);

    return No_Fault;
}

Fault
TsunamiIO::write(MemReqPtr &req, const uint8_t *data)
{

#if TRACING_ON
    uint8_t dt = *(uint8_t*)data;
    uint64_t dt64 = dt;
#endif

    DPRINTF(Tsunami, "io write - va=%#x size=%d IOPort=%#x Data=%#x\n",
            req->vaddr, req->size, req->vaddr & 0xfff, dt64);

    Addr daddr = (req->paddr - (addr & EV5::PAddrImplMask));

    switch(req->size) {
      case sizeof(uint8_t):
        switch(daddr) {
          case TSDEV_PIC1_MASK:
            mask1 = ~(*(uint8_t*)data);
            if ((picr & mask1) && !picInterrupting) {
                picInterrupting = true;
                tsunami->cchip->postDRIR(55);
                DPRINTF(Tsunami, "posting pic interrupt to cchip\n");
            }
            if ((!(picr & mask1)) && picInterrupting) {
                picInterrupting = false;
                tsunami->cchip->clearDRIR(55);
                DPRINTF(Tsunami, "clearing pic interrupt\n");
            }
            return No_Fault;
          case TSDEV_PIC2_MASK:
            mask2 = *(uint8_t*)data;
            //PIC2 Not implemented to interrupt
            return No_Fault;
          case TSDEV_PIC1_ACK:
            // clear the interrupt on the PIC
            picr &= ~(1 << (*(uint8_t*)data & 0xF));
            if (!(picr & mask1))
                tsunami->cchip->clearDRIR(55);
            return No_Fault;
          case TSDEV_DMA1_CMND:
            return No_Fault;
          case TSDEV_DMA2_CMND:
            return No_Fault;
          case TSDEV_DMA1_MMASK:
            return No_Fault;
          case TSDEV_DMA2_MMASK:
            return No_Fault;
          case TSDEV_PIC2_ACK:
            return No_Fault;
          case TSDEV_DMA1_RESET:
            return No_Fault;
          case TSDEV_DMA2_RESET:
            return No_Fault;
          case TSDEV_DMA1_MODE:
            mode1 = *(uint8_t*)data;
            return No_Fault;
          case TSDEV_DMA2_MODE:
            mode2 = *(uint8_t*)data;
            return No_Fault;
          case TSDEV_DMA1_MASK:
          case TSDEV_DMA2_MASK:
            return No_Fault;
          case TSDEV_TMR0_DATA:
            pitimer.counter0.write(data);
            return No_Fault;
<<<<<<< HEAD
          case TSDEV_TMR2_CTL:
            switch((*(uint8_t*)data >> 4) & 0x3) {
              case 0x0:
                switch(*(uint8_t*)data >> 6) {
                  case 0:
                    timer0.LatchCount();
                    return No_Fault;
                  case 2:
                    timer2.LatchCount();
                    return No_Fault;
                  default:
                    panic("Read Back Command not implemented\n");
                }
                break;
              case 0x3:
                break;
              default:
                panic("Only L/M write and Counter-Latch read supported\n");
            }

            switch(*(uint8_t*)data >> 6) {
              case 0:
                timer0.ChangeMode((*(uint8_t*)data & 0xF) >> 1);
                break;
              case 2:
                timer2.ChangeMode((*(uint8_t*)data & 0xF) >> 1);
                break;
              default:
                panic("Read Back Command not implemented\n");
            }
=======
          case TSDEV_TMR1_DATA:
            pitimer.counter1.write(data);
>>>>>>> b64eae5e
            return No_Fault;
          case TSDEV_TMR2_DATA:
            pitimer.counter2.write(data);
            return No_Fault;
<<<<<<< HEAD
          case TSDEV_TMR0_DATA:
            /* two writes before we actually start the Timer
               so I set a flag in the timerData */
            if(timerData & 0x1000) {
                timerData &= ~0x1000;
                timerData += *(uint8_t*)data << 8;
                timer0.Program(timerData);
                timerData = 0;
            } else {
                timerData = *(uint8_t*)data;
                timerData |= 0x1000;
            }
=======
          case TSDEV_TMR_CTRL:
            pitimer.writeControl(data);
>>>>>>> b64eae5e
            return No_Fault;
          case TSDEV_RTC_ADDR:
            rtc.writeAddr(data);
            return No_Fault;
          case TSDEV_KBD:
            return No_Fault;
          case TSDEV_KBD:
            return No_Fault;
          case TSDEV_RTC_DATA:
<<<<<<< HEAD
            switch(RTCAddress) {
              case RTC_CNTRL_REGA:
                if (*data != (RTCA_32768HZ | RTCA_1024HZ))
                    panic("Unimplemented RTC register A value write!\n");
                return No_Fault;
              case RTC_CNTRL_REGB:
                if ((*data & ~(RTCB_PRDC_IE | RTCB_SQWE)) != (RTCB_BIN | RTCB_24HR))
                    panic("Write to RTC reg B bits that are not implemented!\n");

                if (*data & RTCB_PRDC_IE) {
                    if (!rtc.scheduled())
                        rtc.scheduleIntr();
                } else {
                    if (rtc.scheduled())
                        rtc.deschedule();
                }
                return No_Fault;
              case RTC_CNTRL_REGC:
                panic("Write to RTC reg C not implemented!\n");
                return No_Fault;
              case RTC_CNTRL_REGD:
                panic("Write to RTC reg D not implemented!\n");
                return No_Fault;
              case RTC_SEC:
                tm.tm_sec = *(uint8_t *)data;
                return No_Fault;
              case RTC_MIN:
                tm.tm_min = *(uint8_t *)data;
                return No_Fault;
              case RTC_HR:
                tm.tm_hour = *(uint8_t *)data;
                return No_Fault;
              case RTC_DOW:
                tm.tm_wday = *(uint8_t *)data;
                return No_Fault;
              case RTC_DOM:
                tm.tm_mday = *(uint8_t *)data;
                return No_Fault;
              case RTC_MON:
                 tm.tm_mon = *(uint8_t *)data;
                return No_Fault;
              case RTC_YEAR:
                tm.tm_year = *(uint8_t *)data;
                return No_Fault;
            }
=======
            rtc.writeData(data);
            return No_Fault;
          case TSDEV_CTRL_PORTB:
            // System Control Port B not implemented
            return No_Fault;
>>>>>>> b64eae5e
          default:
            panic("I/O Write - va%#x size %d data %#x\n", req->vaddr, req->size, (int)*data);
        }
      case sizeof(uint16_t):
      case sizeof(uint32_t):
      case sizeof(uint64_t):
      default:
        panic("I/O Write - invalid size - va %#x size %d\n",
              req->vaddr, req->size);
    }


    return No_Fault;
}

void
TsunamiIO::postPIC(uint8_t bitvector)
{
    //PIC2 Is not implemented, because nothing of interest there
    picr |= bitvector;
    if (picr & mask1) {
        tsunami->cchip->postDRIR(55);
        DPRINTF(Tsunami, "posting pic interrupt to cchip\n");
    }
}

void
TsunamiIO::clearPIC(uint8_t bitvector)
{
    //PIC2 Is not implemented, because nothing of interest there
    picr &= ~bitvector;
    if (!(picr & mask1)) {
        tsunami->cchip->clearDRIR(55);
        DPRINTF(Tsunami, "clearing pic interrupt to cchip\n");
    }
}

Tick
TsunamiIO::cacheAccess(MemReqPtr &req)
{
    return curTick + pioLatency;
}

void
TsunamiIO::serialize(std::ostream &os)
{
    SERIALIZE_SCALAR(timerData);
    SERIALIZE_SCALAR(mask1);
    SERIALIZE_SCALAR(mask2);
    SERIALIZE_SCALAR(mode1);
    SERIALIZE_SCALAR(mode2);
    SERIALIZE_SCALAR(picr);
    SERIALIZE_SCALAR(picInterrupting);

    // Serialize the timers
    nameOut(os, csprintf("%s.pitimer", name()));
    pitimer.serialize(os);
    nameOut(os, csprintf("%s.rtc", name()));
    rtc.serialize(os);
}

void
TsunamiIO::unserialize(Checkpoint *cp, const std::string &section)
{
    UNSERIALIZE_SCALAR(timerData);
    UNSERIALIZE_SCALAR(mask1);
    UNSERIALIZE_SCALAR(mask2);
    UNSERIALIZE_SCALAR(mode1);
    UNSERIALIZE_SCALAR(mode2);
    UNSERIALIZE_SCALAR(picr);
    UNSERIALIZE_SCALAR(picInterrupting);

    // Unserialize the timers
    pitimer.unserialize(cp, csprintf("%s.pitimer", section));
    rtc.unserialize(cp, csprintf("%s.rtc", section));
}

BEGIN_DECLARE_SIM_OBJECT_PARAMS(TsunamiIO)

    SimObjectParam<Tsunami *> tsunami;
    Param<time_t> time;
    SimObjectParam<MemoryController *> mmu;
    Param<Addr> addr;
    SimObjectParam<Bus*> io_bus;
    Param<Tick> pio_latency;
    SimObjectParam<HierParams *> hier;
    Param<Tick> frequency;

END_DECLARE_SIM_OBJECT_PARAMS(TsunamiIO)

BEGIN_INIT_SIM_OBJECT_PARAMS(TsunamiIO)

    INIT_PARAM(tsunami, "Tsunami"),
    INIT_PARAM(time, "System time to use (0 for actual time"),
    INIT_PARAM(mmu, "Memory Controller"),
    INIT_PARAM(addr, "Device Address"),
    INIT_PARAM_DFLT(io_bus, "The IO Bus to attach to", NULL),
    INIT_PARAM_DFLT(pio_latency, "Programmed IO latency in bus cycles", 1),
    INIT_PARAM_DFLT(hier, "Hierarchy global variables", &defaultHierParams),
    INIT_PARAM(frequency, "clock interrupt frequency")

END_INIT_SIM_OBJECT_PARAMS(TsunamiIO)

CREATE_SIM_OBJECT(TsunamiIO)
{
    return new TsunamiIO(getInstanceName(), tsunami, time,  addr, mmu, hier,
                         io_bus, pio_latency, frequency);
}

REGISTER_SIM_OBJECT("TsunamiIO", TsunamiIO)<|MERGE_RESOLUTION|>--- conflicted
+++ resolved
@@ -169,7 +169,7 @@
 TsunamiIO::RTC::RTCEvent::RTCEvent(Tsunami*t, Tick i)
     : Event(&mainEventQueue), tsunami(t), interval(i)
 {
-    DPRINTF(MC146818, "RTC Event Initializing\n");
+    DPRINTF(MC146818, "RTC Event Initilizing\n");
     schedule(curTick + interval);
 }
 
@@ -209,18 +209,10 @@
     reschedule(time);
 }
 
-<<<<<<< HEAD
-void
-TsunamiIO::RTCEvent::scheduleIntr()
-{
-  schedule(curTick + interval);
-}
-=======
 TsunamiIO::PITimer::PITimer()
     : SimObject("PITimer"), counter0(counter[0]), counter1(counter[1]),
       counter2(counter[2])
 {
->>>>>>> b64eae5e
 
 }
 
@@ -235,15 +227,6 @@
     if (sel == PIT_READ_BACK)
        panic("PITimer Read-Back Command is not implemented.\n");
 
-<<<<<<< HEAD
-    DPRINTF(Tsunami, "Clock Event Initilizing\n");
-    mode = 0;
-
-    current_count = 0;
-    latched_count = 0;
-    latch_on = false;
-    read_byte = READ_LSB;
-=======
     rw = GET_CTRL_RW(*data);
 
     if (rw == PIT_RW_LATCH_COMMAND)
@@ -253,19 +236,11 @@
         counter[sel].setMode(GET_CTRL_MODE(*data));
         counter[sel].setBCD(GET_CTRL_BCD(*data));
     }
->>>>>>> b64eae5e
 }
 
 void
 TsunamiIO::PITimer::serialize(std::ostream &os)
 {
-<<<<<<< HEAD
-    DPRINTF(Tsunami, "Timer Interrupt\n");
-    if (mode == 0)
-        status = 0x20; // set bit that linux is looking for
-    else if (mode == 2)
-        schedule(curTick + current_count*interval);
-=======
     // serialize the counters
     nameOut(os, csprintf("%s.counter0", name()));
     counter0.serialize(os);
@@ -275,24 +250,15 @@
 
     nameOut(os, csprintf("%s.counter2", name()));
     counter2.serialize(os);
->>>>>>> b64eae5e
 }
 
 void
 TsunamiIO::PITimer::unserialize(Checkpoint *cp, const std::string &section)
 {
-<<<<<<< HEAD
-    DPRINTF(Tsunami, "Timer set to curTick + %d\n", count * interval);
-    schedule(curTick + count * interval);
-    status = 0;
-
-    current_count = (uint16_t)count;
-=======
     // unserialze the counters
     counter0.unserialize(cp, csprintf("%s.counter0", section));
     counter1.unserialize(cp, csprintf("%s.counter1", section));
     counter2.unserialize(cp, csprintf("%s.counter2", section));
->>>>>>> b64eae5e
 }
 
 TsunamiIO::PITimer::Counter::Counter()
@@ -461,56 +427,7 @@
 }
 
 void
-<<<<<<< HEAD
-TsunamiIO::ClockEvent::LatchCount()
-{
-    // behave like a real latch
-    if(!latch_on) {
-        latch_on = true;
-        read_byte = READ_LSB;
-        latched_count = current_count;
-    }
-}
-
-uint8_t
-TsunamiIO::ClockEvent::Read()
-{
-   uint8_t result = 0;
-
-    if(latch_on) {
-        switch (read_byte) {
-          case READ_LSB:
-            read_byte = READ_MSB;
-            result = (uint8_t)latched_count;
-            break;
-          case READ_MSB:
-            read_byte = READ_LSB;
-            latch_on = false;
-            result = latched_count >> 8;
-            break;
-        }
-    } else {
-        switch (read_byte) {
-          case READ_LSB:
-            read_byte = READ_MSB;
-            result = (uint8_t)current_count;
-            break;
-          case READ_MSB:
-            read_byte = READ_LSB;
-            result = current_count >> 8;
-            break;
-        }
-    }
-
-    return result;
-}
-
-
-void
-TsunamiIO::ClockEvent::serialize(std::ostream &os)
-=======
 TsunamiIO::PITimer::Counter::CounterEvent::serialize(std::ostream &os)
->>>>>>> b64eae5e
 {
     Tick time = scheduled() ? when() : 0;
     SERIALIZE_SCALAR(time);
@@ -594,58 +511,7 @@
           case TSDEV_TMR2_DATA:
             pitimer.counter2.read(data);
             return No_Fault;
-          case TSDEV_TMR0_DATA:
-            *(uint8_t *)data = timer0.Read();
-            return No_Fault;
           case TSDEV_RTC_DATA:
-<<<<<<< HEAD
-            switch(RTCAddress) {
-              case RTC_CNTRL_REGA:
-                *(uint8_t*)data = uip << 7 | RTCA_32768HZ | RTCA_1024HZ;
-                uip = !uip;
-                return No_Fault;
-              case RTC_CNTRL_REGB:
-                // DM and 24/12 and UIE
-                *(uint8_t*)data = RTCB_PRDC_IE | RTCB_BIN | RTCB_24HR;
-                return No_Fault;
-              case RTC_CNTRL_REGC:
-                // If we want to support RTC user access in linux
-                // This won't work, but for now it's fine
-                *(uint8_t*)data = 0x00;
-                return No_Fault;
-              case RTC_CNTRL_REGD:
-                panic("RTC Control Register D not implemented");
-              case RTC_SEC_ALRM:
-              case RTC_MIN_ALRM:
-              case RTC_HR_ALRM:
-                // RTC alarm functionality is not currently implemented
-                *(uint8_t *)data = 0x00;
-                return No_Fault;
-              case RTC_SEC:
-                *(uint8_t *)data = tm.tm_sec;
-                return No_Fault;
-              case RTC_MIN:
-                *(uint8_t *)data = tm.tm_min;
-                return No_Fault;
-              case RTC_HR:
-                *(uint8_t *)data = tm.tm_hour;
-                return No_Fault;
-              case RTC_DOW:
-                *(uint8_t *)data = tm.tm_wday + 1;
-                return No_Fault;
-              case RTC_DOM:
-                *(uint8_t *)data = tm.tm_mday;
-                return No_Fault;
-              case RTC_MON:
-                *(uint8_t *)data = tm.tm_mon + 1;
-                return No_Fault;
-              case RTC_YEAR:
-                *(uint8_t *)data = tm.tm_year;
-                return No_Fault;
-              default:
-                panic("Unknown RTC Address\n");
-            }
-=======
             rtc.readData(data);
             return No_Fault;
           case TSDEV_CTRL_PORTB:
@@ -654,7 +520,6 @@
             else
                 *data = 0x00;
             return No_Fault;
->>>>>>> b64eae5e
           default:
             panic("I/O Read - va%#x size %d\n", req->vaddr, req->size);
         }
@@ -751,124 +616,26 @@
           case TSDEV_TMR0_DATA:
             pitimer.counter0.write(data);
             return No_Fault;
-<<<<<<< HEAD
-          case TSDEV_TMR2_CTL:
-            switch((*(uint8_t*)data >> 4) & 0x3) {
-              case 0x0:
-                switch(*(uint8_t*)data >> 6) {
-                  case 0:
-                    timer0.LatchCount();
-                    return No_Fault;
-                  case 2:
-                    timer2.LatchCount();
-                    return No_Fault;
-                  default:
-                    panic("Read Back Command not implemented\n");
-                }
-                break;
-              case 0x3:
-                break;
-              default:
-                panic("Only L/M write and Counter-Latch read supported\n");
-            }
-
-            switch(*(uint8_t*)data >> 6) {
-              case 0:
-                timer0.ChangeMode((*(uint8_t*)data & 0xF) >> 1);
-                break;
-              case 2:
-                timer2.ChangeMode((*(uint8_t*)data & 0xF) >> 1);
-                break;
-              default:
-                panic("Read Back Command not implemented\n");
-            }
-=======
           case TSDEV_TMR1_DATA:
             pitimer.counter1.write(data);
->>>>>>> b64eae5e
             return No_Fault;
           case TSDEV_TMR2_DATA:
             pitimer.counter2.write(data);
             return No_Fault;
-<<<<<<< HEAD
-          case TSDEV_TMR0_DATA:
-            /* two writes before we actually start the Timer
-               so I set a flag in the timerData */
-            if(timerData & 0x1000) {
-                timerData &= ~0x1000;
-                timerData += *(uint8_t*)data << 8;
-                timer0.Program(timerData);
-                timerData = 0;
-            } else {
-                timerData = *(uint8_t*)data;
-                timerData |= 0x1000;
-            }
-=======
           case TSDEV_TMR_CTRL:
             pitimer.writeControl(data);
->>>>>>> b64eae5e
             return No_Fault;
           case TSDEV_RTC_ADDR:
             rtc.writeAddr(data);
             return No_Fault;
           case TSDEV_KBD:
             return No_Fault;
-          case TSDEV_KBD:
-            return No_Fault;
           case TSDEV_RTC_DATA:
-<<<<<<< HEAD
-            switch(RTCAddress) {
-              case RTC_CNTRL_REGA:
-                if (*data != (RTCA_32768HZ | RTCA_1024HZ))
-                    panic("Unimplemented RTC register A value write!\n");
-                return No_Fault;
-              case RTC_CNTRL_REGB:
-                if ((*data & ~(RTCB_PRDC_IE | RTCB_SQWE)) != (RTCB_BIN | RTCB_24HR))
-                    panic("Write to RTC reg B bits that are not implemented!\n");
-
-                if (*data & RTCB_PRDC_IE) {
-                    if (!rtc.scheduled())
-                        rtc.scheduleIntr();
-                } else {
-                    if (rtc.scheduled())
-                        rtc.deschedule();
-                }
-                return No_Fault;
-              case RTC_CNTRL_REGC:
-                panic("Write to RTC reg C not implemented!\n");
-                return No_Fault;
-              case RTC_CNTRL_REGD:
-                panic("Write to RTC reg D not implemented!\n");
-                return No_Fault;
-              case RTC_SEC:
-                tm.tm_sec = *(uint8_t *)data;
-                return No_Fault;
-              case RTC_MIN:
-                tm.tm_min = *(uint8_t *)data;
-                return No_Fault;
-              case RTC_HR:
-                tm.tm_hour = *(uint8_t *)data;
-                return No_Fault;
-              case RTC_DOW:
-                tm.tm_wday = *(uint8_t *)data;
-                return No_Fault;
-              case RTC_DOM:
-                tm.tm_mday = *(uint8_t *)data;
-                return No_Fault;
-              case RTC_MON:
-                 tm.tm_mon = *(uint8_t *)data;
-                return No_Fault;
-              case RTC_YEAR:
-                tm.tm_year = *(uint8_t *)data;
-                return No_Fault;
-            }
-=======
             rtc.writeData(data);
             return No_Fault;
           case TSDEV_CTRL_PORTB:
             // System Control Port B not implemented
             return No_Fault;
->>>>>>> b64eae5e
           default:
             panic("I/O Write - va%#x size %d data %#x\n", req->vaddr, req->size, (int)*data);
         }
